--- conflicted
+++ resolved
@@ -127,13 +127,7 @@
         prelude::{Channel as KompactChannel, *},
     };
 
-<<<<<<< HEAD
-=======
-    pub use kompact::{
-        default_components::*,
-        prelude::{Channel as KompactChannel, *},
-    };
->>>>>>> c1ae3e87
+
     #[cfg(feature = "thread_pinning")]
     pub use kompact::{get_core_ids, CoreId};
 
