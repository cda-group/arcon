// Copyright (c) 2020, KTH Royal Institute of Technology.
// SPDX-License-Identifier: AGPL-3.0-only

#[allow(dead_code)]
pub mod appender;
pub mod hash_table;
pub mod timer;
pub mod value;
pub mod window;

use crate::error::ArconResult;
use crate::stream::operator::window::WindowContext;
use crate::ArconType;
use crate::{data::arrow::ToArrow, manager::snapshot::Snapshot, table::ImmutableTable};
use arcon_state::{
    data::{Key, Value},
    error::Result,
    Backend,
};
use std::{borrow::Cow, sync::Arc};

pub trait IndexValue: Value + ToArrow {}
impl<T> IndexValue for T where T: Value + ToArrow {}

pub use self::{
    appender::eager::EagerAppender,
    hash_table::{eager::EagerHashTable, HashTable},
    timer::{Timer, TimerEvent},
    value::{EagerValue, LazyValue, LocalValue},
    window::appender::AppenderWindow,
    window::arrow::ArrowWindow,
    window::incremental::IncrementalWindow,
};

/// Common Index Operations
///
/// All indexes must implement the IndexOps trait
pub trait IndexOps {
    /// This method ensures all non-persisted data gets pushed to a Backend
    fn persist(&mut self) -> ArconResult<()>;
    /// Set the current active key for the index
    fn set_key(&mut self, key: u64);

    /// Create a [ImmutableTable] from the data in the Index
    fn table(&mut self) -> ArconResult<Option<ImmutableTable>>;
}

/// Active Arcon State
pub trait ArconState: Send + 'static {
    const STATE_ID: &'static str;

    /// Restores an ArconState from a [Snapshot]
    fn restore<B: Backend>(snapshot: Snapshot, f: Arc<dyn Fn(Arc<B>) -> Self>) -> ArconResult<Self>
    where
        Self: Sized,
    {
        let snapshot_dir = std::path::Path::new(&snapshot.snapshot_path);
<<<<<<< HEAD
        let backend =
            Self::BackendType::restore(snapshot_dir, snapshot_dir, String::from(Self::STATE_ID))?;
        Ok(Self::new(Arc::new(backend)))
=======
        let backend = B::restore(snapshot_dir, snapshot_dir)?;
        Ok(f(Arc::new(backend)))
>>>>>>> cbde0a01
    }

    fn persist(&mut self) -> ArconResult<()>;
    fn set_key(&mut self, key: u64);

    /// Returns a Vec of registered tables
    fn tables(&mut self) -> Vec<ImmutableTable>;

    fn table_ids() -> Vec<String>;

    fn get_table(&mut self, id: &str) -> ArconResult<Option<ImmutableTable>>;

    fn has_tables() -> bool;
}

/// Identifier for empty ArconState
pub const EMPTY_STATE_ID: &str = "!";

/// Struct used to signal an empty ArconState implementation
pub struct EmptyState;

impl ArconState for EmptyState {
    const STATE_ID: &'static str = EMPTY_STATE_ID;

    fn persist(&mut self) -> ArconResult<()> {
        Ok(())
    }
    fn set_key(&mut self, _: u64) {}
    fn tables(&mut self) -> Vec<ImmutableTable> {
        Vec::new()
    }
    fn table_ids() -> Vec<String> {
        Vec::new()
    }
    fn get_table(&mut self, _: &str) -> ArconResult<Option<ImmutableTable>> {
        Ok(None)
    }
    fn has_tables() -> bool {
        false
    }
}

impl IndexOps for EmptyState {
    fn persist(&mut self) -> ArconResult<()> {
        Ok(())
    }
    fn set_key(&mut self, _: u64) {
        // ignore
    }
    fn table(&mut self) -> ArconResult<Option<ImmutableTable>> {
        Ok(None)
    }
}

/// Index for Maintaining an Appender per Key
///
/// Keys are set by the Arcon runtime.
pub trait AppenderIndex<V>: Send + Sized + IndexOps + 'static
where
    V: Value,
{
    /// Add data to an Appender
    fn append(&mut self, value: V) -> Result<()>;
    /// Consumes the Appender
    ///
    /// Safety: Note that this call loads the data eagerly and may lead to problems if there is a
    /// lack of system memory.
    fn consume(&mut self) -> Result<Vec<V>>;
    /// Returns the length of the Appender
    fn len(&self) -> usize;
    /// Method to check whether an Appender is empty
    fn is_empty(&self) -> bool;
}

/// Index for Maintaining a single value per Key
///
/// Keys are set by the Arcon runtime.
pub trait ValueIndex<V>: Send + Sized + IndexOps + 'static
where
    V: Value,
{
    /// Blind update of the current value
    fn put(&mut self, value: V) -> Result<()>;
    /// Fetch the current value.
    ///
    /// The returned value is wrapped in a [Cow] in order to
    /// support both owned and referenced values depending on
    /// whether the index is Eager or Lazy.
    fn get(&self) -> Result<Option<Cow<V>>>;
    /// Take the value out
    ///
    /// Returns `Some(V)` if the value exists or `None` if it does not.
    fn take(&mut self) -> Result<Option<V>>;
    /// Clear value if it exists
    fn clear(&mut self) -> Result<()>;
    /// Read-Modify-Write operation
    ///
    /// If the value does not exist, V::Default will be inserted.
    fn rmw<F>(&mut self, f: F) -> Result<()>
    where
        F: FnMut(&mut V) + Sized;
}

/// Index for Maintaining a Map per Key
///
/// Keys are set by the Arcon runtime.
pub trait MapIndex<K, V>: Send + Sized + IndexOps + 'static
where
    K: Key,
    V: Value,
{
    /// Blind insert
    fn put(&mut self, key: &K, value: V) -> Result<()>;
    /// Fetch Value by Key
    fn get(&self, key: &K) -> Result<Option<V>>;
    /// Attempt to take the value out of the Map
    fn take(&mut self, key: &K) -> Result<Option<V>>;
    /// Clear value by key
    fn clear(&mut self, key: &K) -> Result<()>;
    /// Length of the current Map
    fn len(&self) -> usize;
    /// Checks whether the Map is empty
    fn is_empty(&self) -> bool;
    /// Read-Modify-Write operation
    fn rmw<F>(&mut self, key: &K, value: V)
    where
        F: FnMut(&mut V) + Sized;
}

/// Index for Streaming Windows
///
/// Contains all the methods a Window must implement
pub trait WindowIndex: Send + Sized + IndexOps + 'static {
    type IN: ArconType;
    type OUT: ArconType;

    /// The `on_element` function is called per received window element
    fn on_element(&mut self, element: Self::IN, ctx: WindowContext) -> ArconResult<()>;
    /// The `result` function is called at the end of a window's lifetime
    fn result(&mut self, ctx: WindowContext) -> ArconResult<Self::OUT>;
    /// Clears the window state for the passed context
    fn clear(&mut self, ctx: WindowContext) -> ArconResult<()>;
}<|MERGE_RESOLUTION|>--- conflicted
+++ resolved
@@ -55,14 +55,8 @@
         Self: Sized,
     {
         let snapshot_dir = std::path::Path::new(&snapshot.snapshot_path);
-<<<<<<< HEAD
-        let backend =
-            Self::BackendType::restore(snapshot_dir, snapshot_dir, String::from(Self::STATE_ID))?;
-        Ok(Self::new(Arc::new(backend)))
-=======
-        let backend = B::restore(snapshot_dir, snapshot_dir)?;
+        let backend = B::restore(snapshot_dir, snapshot_dir, String::from(Self::STATE_ID))?;
         Ok(f(Arc::new(backend)))
->>>>>>> cbde0a01
     }
 
     fn persist(&mut self) -> ArconResult<()>;
