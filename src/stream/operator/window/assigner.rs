// Copyright (c) 2020, KTH Royal Institute of Technology.
// SPDX-License-Identifier: AGPL-3.0-only

use super::{Window, WindowContext};
use crate::{
    data::{ArconElement, ArconType},
    error::*,
    index::{ArconState, EagerHashTable, IndexOps, StateConstructor},
    stream::{
        operator::{Operator, OperatorContext},
        time::Time,
    },
};
use arcon_macros::ArconState;
use arcon_state::Backend;
use kompact::prelude::{error, ComponentDefinition};
use prost::Message;
use std::{marker::PhantomData, sync::Arc};

type Key = u64;
type Index = u64;
type Timestamp = u64;

#[cfg_attr(feature = "arcon_serde", derive(serde::Serialize, serde::Deserialize))]
#[derive(Message, PartialEq, Clone)]
pub struct WindowEvent {
    #[prost(uint64, tag = "1")]
    key: Key,
    #[prost(uint64, tag = "2")]
    index: Index,
    #[prost(uint64, tag = "3")]
    timestamp: Timestamp,
}

impl WindowEvent {
    fn new(key: Key, index: Index, timestamp: Timestamp) -> WindowEvent {
        WindowEvent {
            key,
            index,
            timestamp,
        }
    }
}

#[derive(ArconState)]
pub struct AssignerState<B: Backend> {
    window_start: EagerHashTable<Key, Timestamp, B>,
    active_windows: EagerHashTable<WindowContext, (), B>,
}

impl<B: Backend> StateConstructor for AssignerState<B> {
    type BackendType = B;
    fn new(backend: Arc<Self::BackendType>) -> Self {
        Self {
            window_start: EagerHashTable::new("_window_start", backend.clone()),
            active_windows: EagerHashTable::new("_active_windows", backend),
        }
    }
}

/// Window Assigner Based on Event Time
///
/// IN: Input event
/// OUT: Output of Window
pub struct WindowAssigner<IN, OUT, W, B>
where
    IN: ArconType,
    OUT: ArconType,
    W: Window<IN, OUT>,
    B: Backend,
{
    // effectively immutable, so no reason to persist
    window_length: u64,
    window_slide: u64,
    late_arrival_time: u64,
    keyed: bool,

    // window keeps its own state per key and index (via state backend api)
    window: W,
    // simply persisted state
    state: AssignerState<B>,
    op_state: (),
    _marker: PhantomData<(IN, OUT)>,
}

impl<IN, OUT, W, B> WindowAssigner<IN, OUT, W, B>
where
    IN: ArconType,
    OUT: ArconType,
    W: Window<IN, OUT>,
    B: Backend,
{
    /// Create a WindowAssigner for tumbling windows
    pub fn tumbling(
        window: W,
        backend: Arc<B>,
        length: Time,
        late_arrival_time: Time,
        keyed: bool,
    ) -> Self {
        let slide = length.0; // slide = length means that we operate on tumbling windows
        Self::setup(window, backend, length.0, slide, late_arrival_time.0, keyed)
    }

    /// Create a WindowAssigner for sliding windows
    pub fn sliding(
        window: W,
        backend: Arc<B>,
        length: Time,
        slide: Time,
        late_arrival_time: Time,
        keyed: bool,
    ) -> Self {
        Self::setup(
            window,
            backend,
            length.0,
            slide.0,
            late_arrival_time.0,
            keyed,
        )
    }

    // Setup method for both sliding and tumbling windows
    fn setup(window: W, backend: Arc<B>, length: u64, slide: u64, late: u64, keyed: bool) -> Self {
        // Sanity check on slide and length
        if length < slide {
            panic!("Window Length lower than slide!");
        }
        if length % slide != 0 {
            panic!("Window Length not divisible by slide!");
        }

        let state = AssignerState::new(backend);

        WindowAssigner {
            window_length: length,
            window_slide: slide,
            late_arrival_time: late,
            window,
            keyed,

            state,
            op_state: (),
            _marker: Default::default(),
        }
    }

    #[inline]
    fn new_window_trigger(
        &mut self,
        window_ctx: WindowContext,
        ctx: &mut OperatorContext<Self, impl Backend, impl ComponentDefinition>,
    ) -> ArconResult<()> {
        let window_start = match self.state.window_start().get(&window_ctx.key)? {
            Some(start) => start,
            None => {
                return crate::reportable_error!(
                    "Unexpected failure, could not find window start for existing key"
                );
            }
        };

        let ts = window_start + (window_ctx.index * self.window_slide) + self.window_length;

        let request = ctx.schedule_at(
            window_ctx,
            ts + self.late_arrival_time,
            WindowEvent::new(window_ctx.key, window_ctx.index, ts),
        )?;

        if let Err(expired) = request {
            // For now just log the error..
            error!(ctx.log(), "{}", expired);
        }
        Ok(())
    }

    #[inline]
    fn get_key(&self, e: &ArconElement<IN>) -> u64 {
        if !self.keyed {
            return 0;
        }
        e.data.get_key()
    }
}

impl<IN, OUT, W, B> Operator for WindowAssigner<IN, OUT, W, B>
where
    IN: ArconType,
    OUT: ArconType,
    W: Window<IN, OUT>,
    B: Backend,
{
    type IN = IN;
    type OUT = OUT;
    type TimerState = WindowEvent;
    type OperatorState = ();

    fn handle_element(
        &mut self,
        element: ArconElement<IN>,
        mut ctx: OperatorContext<Self, impl Backend, impl ComponentDefinition>,
    ) -> ArconResult<()> {
        let ts = element.timestamp.unwrap_or(1);

        let time = ctx.current_time()?;

        let ts_lower_bound = time.saturating_sub(self.late_arrival_time);

        if ts < ts_lower_bound {
            // Late arrival: early return
            return Ok(());
        }

        let key = self.get_key(&element);
        let start = match self.state.window_start().get(&key)? {
            Some(start) => start,
            None => {
                if ts < self.late_arrival_time {
                    0
                } else {
                    let start = ts - self.late_arrival_time;
                    self.state.window_start().put(key, start)?;
                    start
                }
            }
        };
        let ceil = (ts - start) / self.window_slide;
        let floor = if ceil >= (self.window_length / self.window_slide) {
            ceil - (self.window_length / self.window_slide) + 1
        } else {
            0
        };

        // For all windows, insert element....
        for index in floor..=ceil {
            let window_ctx = WindowContext { key, index };
            self.window.on_element(element.data.clone(), window_ctx)?;

            let active_exist = self.state.active_windows().contains(&window_ctx)?;

            // if it does not exist, then add active window and create trigger
            if !active_exist {
                self.state.active_windows().put(window_ctx, ())?;

                if let Err(event) = self.new_window_trigger(window_ctx, &mut ctx) {
                    // I'm pretty sure this shouldn't happen
                    unreachable!("Window was expired when scheduled: {:?}", event);
                }
            }
        }

        Ok(())
    }

    fn handle_timeout(
        &mut self,
        timeout: Self::TimerState,
        mut ctx: OperatorContext<Self, impl Backend, impl ComponentDefinition>,
    ) -> ArconResult<()> {
        let WindowEvent {
            key,
            index,
            timestamp,
        } = timeout;

        let window_ctx = WindowContext::new(key, index);

        let result = self.window.result(window_ctx)?;

        self.window.clear(window_ctx)?;
        self.state.active_windows().remove(&window_ctx)?;

        ctx.output(ArconElement::with_timestamp(result, timestamp));
        Ok(())
    }

<<<<<<< HEAD
    fn persist(&mut self) -> OperatorResult<()> {
        self.state.persist()?;
        self.window.persist()
=======
    fn persist(&mut self) -> StateResult<()> {
        self.state.persist()
>>>>>>> e9ddb2ef
    }
    fn state(&mut self) -> &mut Self::OperatorState {
        &mut self.op_state
    }
}

#[cfg(test)]
mod tests {
    use super::*;
    use crate::{
        data::{ArconMessage, NodeID},
        manager::node::{NodeManager, NodeManagerPort},
        pipeline::*,
        stream::{
            channel::{
                strategy::{forward::Forward, ChannelStrategy},
                Channel,
            },
            node::{debug::DebugNode, Node, NodeState},
            operator::window::AppenderWindow,
        },
    };
    use kompact::prelude::{biconnect_components, ActorRefFactory, ActorRefStrong, Component};
    use std::{sync::Arc, thread, time, time::UNIX_EPOCH};

    // helper functions
    fn window_assigner_test_setup(
        length: u64,
        slide: u64,
        late: u64,
    ) -> (
        ActorRefStrong<ArconMessage<u64>>,
        Arc<Component<DebugNode<u64>>>,
    ) {
        let mut pipeline = Pipeline::default();
        let pool_info = pipeline.get_pool_info();
        let epoch_manager_ref = pipeline.epoch_manager();

        // Create a sink
        let sink = pipeline.data_system().create(DebugNode::<u64>::new);

        pipeline
            .data_system()
            .start_notify(&sink)
            .wait_timeout(std::time::Duration::from_millis(100))
            .expect("started");

        let sink_ref: ActorRefStrong<ArconMessage<u64>> =
            sink.actor_ref().hold().expect("failed to get strong ref");

        let channel_strategy = ChannelStrategy::Forward(Forward::new(
            Channel::Local(sink_ref),
            NodeID::new(1),
            pool_info,
        ));

        let backend = Arc::new(crate::test_utils::temp_backend());
        let descriptor = String::from("node_");
        let in_channels = vec![0.into()];

        let nm = NodeManager::<
            WindowAssigner<
                u64,
                u64,
                AppenderWindow<u64, u64, arcon_state::Sled>,
                arcon_state::Sled,
            >,
            _,
        >::new(
            descriptor.clone(),
            pipeline.data_system.clone(),
            epoch_manager_ref,
            in_channels.clone(),
            backend.clone(),
            pipeline.arcon_logger.clone(),
        );

        let node_manager_comp = pipeline.ctrl_system().create(|| nm);

        pipeline
            .ctrl_system()
            .start_notify(&node_manager_comp)
            .wait_timeout(std::time::Duration::from_millis(100))
            .expect("started");

        fn appender_fn(u: &[u64]) -> u64 {
            u.len() as u64
        }

        let window = AppenderWindow::new(backend.clone(), &appender_fn);

        let window_assigner = WindowAssigner::sliding(
            window,
            backend.clone(),
            Time::seconds(length),
            Time::seconds(slide),
            Time::seconds(late),
            true,
        );

        let node = Node::new(
            descriptor,
            channel_strategy,
            window_assigner,
            NodeState::new(NodeID::new(0), in_channels, backend.clone()),
            backend,
            pipeline.arcon_logger.clone(),
        );

        let window_comp = pipeline.data_system().create(|| node);
        let required_ref = window_comp.on_definition(|cd| cd.node_manager_port.share());

        biconnect_components::<NodeManagerPort, _, _>(&node_manager_comp, &window_comp)
            .expect("connection");

        pipeline
            .data_system()
            .start_notify(&window_comp)
            .wait_timeout(std::time::Duration::from_millis(100))
            .expect("started");

        let win_ref: ActorRefStrong<ArconMessage<u64>> = window_comp
            .actor_ref()
            .hold()
            .expect("failed to get strong ref");

        node_manager_comp.on_definition(|cd| {
            // Insert the created Node into the NodeManager
            cd.nodes.insert(NodeID::new(0), (window_comp, required_ref));
        });

        (win_ref, sink)
    }
    fn now() -> u64 {
        time::SystemTime::now()
            .duration_since(UNIX_EPOCH)
            .expect("error")
            .as_secs()
    }
    fn wait(time: u64) {
        thread::sleep(time::Duration::from_secs(time));
    }
    fn watermark(time: u64) -> ArconMessage<u64> {
        ArconMessage::watermark(time, 0.into())
    }
    fn timestamped_event(ts: u64) -> ArconMessage<u64> {
        ArconMessage::element(1u64, Some(ts), 0.into())
    }
    fn timestamped_keyed_event(ts: u64, id: u64) -> ArconMessage<u64> {
        ArconMessage::element(id, Some(ts), 0.into())
    }

    // Tests:
    #[test]
    fn window_by_key() {
        let (assigner_ref, sink) = window_assigner_test_setup(10, 5, 0);
        wait(1);
        let moment = now();
        assigner_ref.tell(timestamped_keyed_event(moment, 1));
        assigner_ref.tell(timestamped_keyed_event(moment + 1, 2));
        assigner_ref.tell(timestamped_keyed_event(moment + 2, 3));
        assigner_ref.tell(timestamped_keyed_event(moment + 3, 2));
        assigner_ref.tell(timestamped_keyed_event(moment + 5, 2));
        assigner_ref.tell(timestamped_keyed_event(moment + 4, 1));

        wait(1);
        assigner_ref.tell(watermark(moment + 12));
        wait(2);
        sink.on_definition(|cd| {
            let r1 = &cd.data.len();
            assert_eq!(r1, &3); // 3 windows received
            let r2 = &cd.data[0].data;
            assert_eq!(r2, &2); // 1st window for key 1 has 2 elements
            let r3 = &cd.data[1].data;
            assert_eq!(r3, &3); // 2nd window receieved, key 2, has 3 elements
            let r4 = &cd.data[2].data;
            assert_eq!(r4, &1); // 3rd window receieved, for key 3, has 1 elements
        });
    }

    #[test]
    fn window_discard_late_arrival() {
        // Send 2 messages on time, a watermark and a late arrival which is not allowed

        let (assigner_ref, sink) = window_assigner_test_setup(10, 10, 0);
        wait(1);
        // Send messages
        let moment = now();
        assigner_ref.tell(timestamped_event(moment));
        assigner_ref.tell(timestamped_event(moment));
        assigner_ref.tell(watermark(moment + 10));
        wait(1);
        assigner_ref.tell(timestamped_event(moment));
        wait(1);
        // Inspect and assert
        sink.on_definition(|cd| {
            let r1 = &cd.data[0].data;
            assert_eq!(r1, &2);
            let r2 = &cd.data.len();
            assert_eq!(r2, &1);
        });
    }
    #[test]
    fn window_too_late_late_arrival() {
        // Send 2 messages on time, and then 1 message which is too late
        let (assigner_ref, sink) = window_assigner_test_setup(10, 10, 10);
        wait(1);
        // Send messages
        let moment = now();
        assigner_ref.tell(timestamped_event(moment));
        assigner_ref.tell(timestamped_event(moment));
        assigner_ref.tell(watermark(moment + 21));
        wait(1);
        assigner_ref.tell(timestamped_event(moment));
        wait(1);
        // Inspect and assert
        sink.on_definition(|cd| {
            let w0 = &cd.data[0].data;
            let w0_ts = &cd.data[0].timestamp.expect("should have a timestamp");
            assert_eq!(&cd.data.len(), &(1_usize));
            assert_eq!(w0, &2);
            assert_eq!(w0_ts, &(moment + 10));
        });
    }
    #[test]
    fn window_allow_late_arrival() {
        // Send 2 messages on time, and then 1 message which is too late
        let (assigner_ref, sink) = window_assigner_test_setup(10, 10, 10);
        wait(1);
        // Send messages
        let moment = now();
        assigner_ref.tell(timestamped_event(moment));
        assigner_ref.tell(timestamped_event(moment));
        assigner_ref.tell(timestamped_event(moment - 5));
        assigner_ref.tell(watermark(moment + 21));
        wait(1);
        wait(1);
        // Inspect and assert
        sink.on_definition(|cd| {
            let w0 = &cd.data[0].data;
            let w0_ts = &cd.data[0].timestamp.expect("should have a timestamp");
            let w1 = &cd.data[1].data;
            let w1_ts = &cd.data[1].timestamp.expect("should have a timestamp");
            assert_eq!(&cd.data.len(), &(2_usize));
            assert_eq!(w0, &1);
            assert_eq!(w0_ts, &(moment));
            assert_eq!(w1, &2);
            assert_eq!(w1_ts, &(moment + 10));
        });
    }
    #[test]
    fn window_very_long_windows_1() {
        // Use long windows to check for timer not going out of sync in ms conversion
        let (assigner_ref, sink) = window_assigner_test_setup(10000, 10000, 0);
        wait(1);
        let moment = now();

        // Spawns first window
        assigner_ref.tell(timestamped_event(moment));

        // Spawns second window
        assigner_ref.tell(timestamped_event(moment + 10001));

        // Should only materialize first window
        assigner_ref.tell(watermark(moment + 19999));
        wait(2);
        sink.on_definition(|cd| {
            let r0 = &cd.data[0].data;
            assert_eq!(r0, &1);
            assert_eq!(&cd.data.len(), &(1_usize));
        });
    }
    #[test]
    fn window_very_long_windows_2() {
        // Use long windows to check for timer not going out of alignment
        let (assigner_ref, sink) = window_assigner_test_setup(10000, 10000, 0);
        wait(1);
        let moment = now();

        // Spawns first window
        assigner_ref.tell(timestamped_event(moment));

        // Spawns second window
        assigner_ref.tell(timestamped_event(moment + 10001));

        // Should only materialize first window
        assigner_ref.tell(watermark(moment + 20000));
        wait(2);
        sink.on_definition(|cd| {
            let r0 = &cd.data[0].data;
            assert_eq!(r0, &1);
            assert_eq!(&cd.data.len(), &(2_usize));
            let r1 = &cd.data[1].data;
            assert_eq!(r1, &1);
        });
    }
    #[test]
    fn window_overlapping() {
        // Use overlapping windows (slide = length/2), check that messages appear correctly
        let (assigner_ref, sink) = window_assigner_test_setup(10, 5, 2);
        wait(1);
        // Send messages
        let moment = now();
        assigner_ref.tell(timestamped_event(moment));
        assigner_ref.tell(timestamped_event(moment + 6));
        assigner_ref.tell(timestamped_event(moment + 6));
        assigner_ref.tell(watermark(moment + 23));
        wait(2);
        // Inspect and assert
        sink.on_definition(|cd| {
            //let r2 = &cd.data.len();
            //assert_eq!(r2, &2);
            let r0 = &cd.data[0].data;
            assert_eq!(r0, &3);
            let r1 = &cd.data[1].data;
            assert_eq!(r1, &2);
        });
    }
    #[test]
    fn window_empty() {
        // check that we receive correct number windows from fast forwarding
        let (assigner_ref, sink) = window_assigner_test_setup(5, 5, 0);
        wait(1);
        assigner_ref.tell(watermark(now() + 1));
        assigner_ref.tell(watermark(now() + 7));
        wait(1);
        sink.on_definition(|cd| {
            // The number of windows is hard to assert with dynamic window starts
            //assert_eq!(&sink_inspect.data.len(), &(1 as usize));
            // We should've receieved at least one window which is empty
            let r0 = &cd.data.len();
            assert_eq!(r0, &0);
        });
    }
}<|MERGE_RESOLUTION|>--- conflicted
+++ resolved
@@ -275,15 +275,9 @@
         ctx.output(ArconElement::with_timestamp(result, timestamp));
         Ok(())
     }
-
-<<<<<<< HEAD
-    fn persist(&mut self) -> OperatorResult<()> {
+    fn persist(&mut self) -> StateResult<()> {
         self.state.persist()?;
         self.window.persist()
-=======
-    fn persist(&mut self) -> StateResult<()> {
-        self.state.persist()
->>>>>>> e9ddb2ef
     }
     fn state(&mut self) -> &mut Self::OperatorState {
         &mut self.op_state
