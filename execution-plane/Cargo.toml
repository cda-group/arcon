--- conflicted
+++ resolved
@@ -2,11 +2,8 @@
 members = [
   "arcon",
   "arcon/experiments",
-<<<<<<< HEAD
-  "arcon/arcon_state"
-=======
+  "arcon/arcon_state",
   "arcon/proto_tests"
->>>>>>> 4fc98af9
 ]
 
 # TODO fix these later again
