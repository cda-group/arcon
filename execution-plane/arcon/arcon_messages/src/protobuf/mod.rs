--- conflicted
+++ resolved
@@ -11,15 +11,9 @@
     const SID: SerId = 21;
 }
 
-<<<<<<< HEAD
-impl Serialisable for StreamTaskMessage {
+impl Serialisable for ArconNetworkMessage {
     fn ser_id(&self) -> u64 {
         21
-=======
-impl Serialisable for ArconNetworkMessage {
-    fn serid(&self) -> u64 {
-        serialisation_ids::PBUF
->>>>>>> 7f8964fb
     }
     fn size_hint(&self) -> Option<usize> {
         if let Ok(bytes) = self.write_to_bytes() {
@@ -40,15 +34,10 @@
     }
 }
 
-<<<<<<< HEAD
-impl Deserialiser<StreamTaskMessage> for ProtoSer {
+impl Deserialiser<ArconNetworkMessage> for ProtoSer {
     const SER_ID: SerId = Self::SID;
 
-    fn deserialise(buf: &mut Buf) -> Result<StreamTaskMessage, SerError> {
-=======
-impl Deserialiser<ArconNetworkMessage> for ProtoSer {
     fn deserialise(buf: &mut Buf) -> Result<ArconNetworkMessage, SerError> {
->>>>>>> 7f8964fb
         let parsed = protobuf::parse_from_bytes(buf.bytes())
             .map_err(|err| SerError::InvalidData(err.to_string()))?;
         Ok(parsed)
