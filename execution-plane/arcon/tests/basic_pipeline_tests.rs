//! The following tests will look similar to the generated code from `arcon_codegen`.
//! The purpose of these tests are to verify the results of end-to-end pipelines.

#![allow(bare_trait_objects)]
extern crate arcon;

use arcon::prelude::*;
use std::fs::File;
use std::io::Write;
use std::io::{BufRead, BufReader};
use tempfile::NamedTempFile;

/// `normalise_pipeline_test`
/// LocalFileSource -> Filter -> Window -> Map -> LocalFileSink
#[test]
fn normalise_pipeline_test() {
    let system = KompactConfig::default().build().expect("KompactSystem");

    // Set up Source File
    let mut source_file = NamedTempFile::new().unwrap();
    let source_path = source_file.path().to_string_lossy().into_owned();
    source_file.write_all(b"2\n4").unwrap();

    // Define Sink File
    let sink_file = NamedTempFile::new().unwrap();
    let sink_path = sink_file.path().to_string_lossy().into_owned();

    // Create Sink Component
    let node_5 = system.create_and_start(move || {
<<<<<<< HEAD
        let sink: LocalFileSink<i64> = LocalFileSink::new(&sink_path, vec![4.to_string()]);
=======
        let sink: LocalFileSink<i64> = LocalFileSink::new(&sink_path, vec![4.into()]);
>>>>>>> 7f8964fb
        sink
    });

    // Create Map Task
    let actor_ref: ActorRef<ArconMessage<i64>> = node_5.actor_ref();
    let channel = Channel::Local(actor_ref);
    let channel_strategy: Box<ChannelStrategy<i64>> = Box::new(Forward::new(channel));
    let code = String :: from ( "|x: vec[i64]| let m = merger[i64, +]; result(for(x, m, |b: merger[i64, +], i, e| merge(b, e + i64(3))))" ) ;
    let module = std::sync::Arc::new(Module::new(code).unwrap());
    let node_4 = system.create_and_start(move || {
        Node::<ArconVec<i64>, i64>::new(
<<<<<<< HEAD
            4.to_string(),
            vec![3.to_string()],
=======
            4.into(),
            vec![3.into()],
>>>>>>> 7f8964fb
            channel_strategy,
            Box::new(Map::<ArconVec<i64>, i64>::new(module)),
        )
    });

    // Create Window Component
    let builder_code = String::from("||appender[i64]");
    let udf_code = String::from("|e:i64,w:appender[i64]| merge(w,e):appender[i64]");
    let materialiser_code = String::from("|e: appender[i64]| let elem = result(e); let sum = result(for(elem, merger[i64, +], |b: merger[i64, +], i: i64, e: i64| merge(b, e))); 
                                         let count = len(elem); let avg = sum / count; result(for(elem, appender[i64], |b: appender[i64], i: i64, e: i64| merge(b, e / avg)))") ;

    let channel_strategy: Box<Forward<ArconVec<i64>>> =
        Box::new(Forward::new(Channel::Local(node_4.actor_ref())));

    let node_3 = system.create_and_start(move || {
        Node::<i64, ArconVec<i64>>::new(
<<<<<<< HEAD
            3.to_string(),
            vec![2.to_string()],
=======
            3.into(),
            vec![2.into()],
>>>>>>> 7f8964fb
            channel_strategy,
            Box::new(
                EventTimeWindowAssigner::<i64, Appender<i64>, ArconVec<i64>>::new(
                    builder_code,
                    udf_code,
                    materialiser_code,
                    3,
                    3,
                    0,
                    false,
                ),
            ),
        )
    });

    // Create Filter Task
    let channel = Channel::Local(node_3.actor_ref());
    let channel_strategy: Box<ChannelStrategy<i64>> = Box::new(Forward::new(channel));
    let code = String::from("|x: i64| x < i64(5)");
    let module = std::sync::Arc::new(Module::new(code).unwrap());
    let node_2 = system.create_and_start(move || {
        Node::<i64, i64>::new(
<<<<<<< HEAD
            2.to_string(),
            vec![1.to_string()],
=======
            2.into(),
            vec![1.into()],
>>>>>>> 7f8964fb
            channel_strategy,
            Box::new(Filter::<i64>::new(module)),
        )
    });

    // Define Source
    let actor_ref: ActorRef<ArconMessage<i64>> = node_2.actor_ref();
    let channel = Channel::Local(actor_ref);
    let channel_strategy: Box<ChannelStrategy<i64>> = Box::new(Forward::new(channel));

    // Watermark per 5 lines in the file
    let wm_interval = 5;
    let _ = system.create_and_start(move || {
        let source: LocalFileSource<i64> = LocalFileSource::new(
            String::from(&source_path),
            channel_strategy,
            wm_interval,
<<<<<<< HEAD
            1.to_string(),
=======
            1.into(),
>>>>>>> 7f8964fb
        );
        source
    });

    std::thread::sleep(std::time::Duration::from_secs(5));

    // Only a single window should have been triggered.
    // Check results from the sink file!
    let file = File::open(sink_file.path()).expect("no such file");
    let buf = BufReader::new(file);
    let result: Vec<i64> = buf
        .lines()
        .map(|l| l.unwrap().parse::<i64>().expect("could not parse line"))
        .collect();

    assert_eq!(result.len(), 1);
    assert_eq!(result[0], 7);
    let _ = system.shutdown();
}<|MERGE_RESOLUTION|>--- conflicted
+++ resolved
@@ -27,11 +27,7 @@
 
     // Create Sink Component
     let node_5 = system.create_and_start(move || {
-<<<<<<< HEAD
-        let sink: LocalFileSink<i64> = LocalFileSink::new(&sink_path, vec![4.to_string()]);
-=======
         let sink: LocalFileSink<i64> = LocalFileSink::new(&sink_path, vec![4.into()]);
->>>>>>> 7f8964fb
         sink
     });
 
@@ -43,13 +39,8 @@
     let module = std::sync::Arc::new(Module::new(code).unwrap());
     let node_4 = system.create_and_start(move || {
         Node::<ArconVec<i64>, i64>::new(
-<<<<<<< HEAD
-            4.to_string(),
-            vec![3.to_string()],
-=======
             4.into(),
             vec![3.into()],
->>>>>>> 7f8964fb
             channel_strategy,
             Box::new(Map::<ArconVec<i64>, i64>::new(module)),
         )
@@ -66,13 +57,8 @@
 
     let node_3 = system.create_and_start(move || {
         Node::<i64, ArconVec<i64>>::new(
-<<<<<<< HEAD
-            3.to_string(),
-            vec![2.to_string()],
-=======
             3.into(),
             vec![2.into()],
->>>>>>> 7f8964fb
             channel_strategy,
             Box::new(
                 EventTimeWindowAssigner::<i64, Appender<i64>, ArconVec<i64>>::new(
@@ -95,13 +81,8 @@
     let module = std::sync::Arc::new(Module::new(code).unwrap());
     let node_2 = system.create_and_start(move || {
         Node::<i64, i64>::new(
-<<<<<<< HEAD
-            2.to_string(),
-            vec![1.to_string()],
-=======
             2.into(),
             vec![1.into()],
->>>>>>> 7f8964fb
             channel_strategy,
             Box::new(Filter::<i64>::new(module)),
         )
@@ -119,11 +100,7 @@
             String::from(&source_path),
             channel_strategy,
             wm_interval,
-<<<<<<< HEAD
-            1.to_string(),
-=======
             1.into(),
->>>>>>> 7f8964fb
         );
         source
     });
