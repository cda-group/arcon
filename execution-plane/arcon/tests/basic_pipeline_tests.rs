// Copyright (c) 2020, KTH Royal Institute of Technology.
// SPDX-License-Identifier: AGPL-3.0-only

//! The following tests will look similar to the generated code from `arcon_codegen`.
//! The purpose of these tests are to verify the results of end-to-end pipelines.

#![allow(bare_trait_objects)]
extern crate arcon;

<<<<<<< HEAD
use arcon::{macros::*, prelude::*, state_backend::in_memory::InMemory, timer};
=======
use arcon::{prelude::*, timer};
>>>>>>> 4fc98af9
use std::{
    fs::File,
    io::{BufRead, BufReader},
};
use tempfile::NamedTempFile;

#[cfg_attr(feature = "arcon_serde", derive(serde::Serialize, serde::Deserialize))]
#[derive(arcon::Arcon, prost::Message, Clone, abomonation_derive::Abomonation)]
#[arcon(unsafe_ser_id = 100, reliable_ser_id = 101, version = 1)]
pub struct NormaliseElements {
    #[prost(int64, repeated, tag = "1")]
    pub data: Vec<i64>,
}

#[cfg_attr(feature = "arcon_serde", derive(serde::Serialize, serde::Deserialize))]
#[derive(arcon::Arcon, prost::Message, Clone, abomonation_derive::Abomonation)]
#[arcon(unsafe_ser_id = 98, reliable_ser_id = 99, version = 1)]
pub struct SourceData {
    #[prost(int64, tag = "1")]
    pub data: i64,
    #[prost(uint64, tag = "2")]
    pub timestamp: u64,
}

/// `normalise_pipeline_test`
/// CollectionSource -> Window -> Map -> LocalFileSink
#[test]
fn normalise_pipeline_test() {
    // TODO: It can use some more love....

    let timeout = std::time::Duration::from_millis(500);
    let mut pipeline = ArconPipeline::new();
    let pool_info = pipeline.get_pool_info();
    let system = pipeline.system();

    // Define Sink File
    let sink_file = NamedTempFile::new().unwrap();
    let sink_path = sink_file.path().to_string_lossy().into_owned();

    // Create Sink Component
    let node_4 = system.create(move || {
        Node::new(
            String::from("sink_node"),
            4.into(),
            vec![3.into()],
            ChannelStrategy::Mute,
            LocalFileSink::new(&sink_path),
            Box::new(InMemory::new("test5".as_ref()).unwrap()),
            timer::none,
        )
    });
    system
        .start_notify(&node_4)
        .wait_timeout(timeout)
        .expect("node_4 never started!");

    // Define Map
    let actor_ref: ActorRefStrong<ArconMessage<i64>> = node_4
        .actor_ref()
        .hold()
        .expect("failed to fetch strong ref");
    let channel = Channel::Local(actor_ref);
    let channel_strategy =
        ChannelStrategy::Forward(Forward::new(channel, NodeID::new(3), pool_info.clone()));

    fn map_fn(x: NormaliseElements) -> i64 {
        x.data.iter().map(|x| x + 3).sum()
    }

    let node_3 = system.create(move || {
        Node::new(
            String::from("map_node"),
            3.into(),
            vec![2.into()],
            channel_strategy,
            Map::<NormaliseElements, i64>::new(&map_fn),
            Box::new(InMemory::new("test4".as_ref()).unwrap()),
            timer::none,
        )
    });

    system
        .start_notify(&node_3)
        .wait_timeout(timeout)
        .expect("node_3 never started!");

    // Define Window

    fn window_fn(buffer: &[i64]) -> NormaliseElements {
        let sum: i64 = buffer.iter().sum();
        let count = buffer.len() as i64;
        let avg = sum / count;
        let data: Vec<i64> = buffer.iter().map(|x| x / avg).collect();
        NormaliseElements { data }
    }

    let mut state_backend_2 = Box::new(InMemory::new("test2".as_ref()).unwrap());

    let window: Box<dyn Window<i64, NormaliseElements>> =
        Box::new(AppenderWindow::new(&window_fn, &mut *state_backend_2));

    let node_3_actor_ref = node_3.actor_ref().hold().expect("Failed to fetch ref");
    let channel_strategy = ChannelStrategy::Forward(Forward::new(
        Channel::Local(node_3_actor_ref),
        NodeID::new(2),
        pool_info.clone(),
    ));

    let node_2 = system.create(move || {
        Node::new(
            String::from("window_node"),
            2.into(),
            vec![1.into()],
            channel_strategy,
            EventTimeWindowAssigner::<i64, NormaliseElements>::new(
                window,
                2,
                2,
                0,
                false,
                &mut *state_backend_2,
            ),
            state_backend_2,
            timer::wheel,
        )
    });
    system
        .start_notify(&node_2)
        .wait_timeout(timeout)
        .expect("node_2 never started!");

    // Define Source
    fn source_map(x: SourceData) -> i64 {
        x.data
    }

    let actor_ref: ActorRefStrong<ArconMessage<i64>> = node_2
        .actor_ref()
        .hold()
        .expect("Failed to fetch strong ref");
    let channel = Channel::Local(actor_ref);
    let channel_strategy =
        ChannelStrategy::Forward(Forward::new(channel, NodeID::new(1), pool_info.clone()));

    let watermark_interval = 2;

    fn timestamp_extractor(x: &SourceData) -> u64 {
        x.timestamp
    }

    let source_context = SourceContext::new(
        watermark_interval,
        Some(&timestamp_extractor),
        channel_strategy,
        Map::<SourceData, i64>::new(&source_map),
        Box::new(InMemory::new("test".as_ref()).unwrap()),
        timer::none,
    );

    let mut collection: Vec<SourceData> = Vec::new();
    collection.push(SourceData {
        data: 2,
        timestamp: 1,
    });
    collection.push(SourceData {
        data: 4,
        timestamp: 3,
    });

    let node_1 = system.create(move || {
        let collection_source = CollectionSource::new(collection, source_context);
        collection_source
    });

    system
        .start_notify(&node_1)
        .wait_timeout(timeout)
        .expect("node_1 never started!");

    std::thread::sleep(std::time::Duration::from_secs(1));

    // Only a single window should have been triggered.
    // Check results from the sink file!
    let file = File::open(sink_file.path()).expect("no such file");
    let buf = BufReader::new(file);
    let result: Vec<i64> = buf
        .lines()
        .map(|l| l.unwrap().parse::<i64>().expect("could not parse line"))
        .collect();

    assert_eq!(result.len(), 1);
    assert_eq!(result[0], 4);
    pipeline.shutdown();
}<|MERGE_RESOLUTION|>--- conflicted
+++ resolved
@@ -7,11 +7,7 @@
 #![allow(bare_trait_objects)]
 extern crate arcon;
 
-<<<<<<< HEAD
-use arcon::{macros::*, prelude::*, state_backend::in_memory::InMemory, timer};
-=======
-use arcon::{prelude::*, timer};
->>>>>>> 4fc98af9
+use arcon::{prelude::*, state_backend::in_memory::InMemory, timer};
 use std::{
     fs::File,
     io::{BufRead, BufReader},
