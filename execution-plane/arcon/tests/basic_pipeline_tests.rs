// Copyright (c) 2020, KTH Royal Institute of Technology.
// SPDX-License-Identifier: AGPL-3.0-only

//! The following tests will look similar to the generated code from `arcon_codegen`.
//! The purpose of these tests are to verify the results of end-to-end pipelines.

#![allow(bare_trait_objects)]
extern crate arcon;

<<<<<<< HEAD
use arcon::{macros::*, prelude::*, state_backend::in_memory::InMemory};
use std::{
    fs::File,
    io::{BufRead, BufReader, Write},
};
=======
use arcon::macros::*;
use arcon::prelude::*;
use std::fs::File;
use std::io::{BufRead, BufReader};
>>>>>>> 772cfb8f
use tempfile::NamedTempFile;

#[arcon]
pub struct NormaliseElements {
    #[prost(int64, repeated, tag = "1")]
    pub data: Vec<i64>,
}

#[arcon]
#[derive(prost::Message)]
pub struct SourceData {
    #[prost(int64, tag = "1")]
    pub data: i64,
    #[prost(uint64, tag = "2")]
    pub timestamp: u64,
}

/// `normalise_pipeline_test`
/// CollectionSource -> Window -> Map -> LocalFileSink
#[test]
fn normalise_pipeline_test() {
    // TODO: It can use some more love....

    let timeout = std::time::Duration::from_millis(500);
    let system = KompactConfig::default().build().expect("KompactSystem");

    // Define Sink File
    let sink_file = NamedTempFile::new().unwrap();
    let sink_path = sink_file.path().to_string_lossy().into_owned();

    // Create Sink Component
<<<<<<< HEAD
    let node_5 = system.create(move || {
=======
    let node_4 = system.create(move || {
>>>>>>> 772cfb8f
        Node::new(
            4.into(),
            vec![3.into()],
            ChannelStrategy::Mute,
            Box::new(LocalFileSink::new(&sink_path)),
            Box::new(InMemory::new("test5").unwrap()),
        )
    });
<<<<<<< HEAD
    system.start(&node_5);
=======
    system
        .start_notify(&node_4)
        .wait_timeout(timeout)
        .expect("node_4 never started!");
>>>>>>> 772cfb8f

    // Define Map
    let actor_ref: ActorRefStrong<ArconMessage<i64>> = node_4
        .actor_ref()
        .hold()
        .expect("failed to fetch strong ref");
    let channel = Channel::Local(actor_ref);
    let channel_strategy = ChannelStrategy::Forward(Forward::new(channel, NodeID::new(3)));

    fn map_fn(x: NormaliseElements) -> i64 {
        x.data.iter().map(|x| x + 3).sum()
    }

<<<<<<< HEAD
    let node_4 = system.create(move || {
=======
    let node_3 = system.create(move || {
>>>>>>> 772cfb8f
        Node::<NormaliseElements, i64>::new(
            3.into(),
            vec![2.into()],
            channel_strategy,
            Box::new(Map::<NormaliseElements, i64>::new(&map_fn)),
            Box::new(InMemory::new("test4").unwrap()),
        )
    });
    system.start(&node_4);

    system
        .start_notify(&node_3)
        .wait_timeout(timeout)
        .expect("node_3 never started!");

    // Define Window

    fn window_fn(buffer: &[i64]) -> NormaliseElements {
        let sum: i64 = buffer.iter().sum();
        let count = buffer.len() as i64;
        let avg = sum / count;
        let data: Vec<i64> = buffer.iter().map(|x| x / avg).collect();
        NormaliseElements { data }
    }

    let window: Box<dyn Window<i64, NormaliseElements>> = Box::new(AppenderWindow::new(&window_fn));

    let node_3_actor_ref = node_3.actor_ref().hold().expect("Failed to fetch ref");
    let channel_strategy = ChannelStrategy::Forward(Forward::new(
        Channel::Local(node_3_actor_ref),
        NodeID::new(2),
    ));

<<<<<<< HEAD
    let node_3 = system.create(move || {
=======
    let node_2 = system.create(move || {
>>>>>>> 772cfb8f
        Node::<i64, NormaliseElements>::new(
            2.into(),
            vec![1.into()],
            channel_strategy,
            Box::new(EventTimeWindowAssigner::<i64, NormaliseElements>::new(
                window, 2, 2, 0, false,
            )),
            Box::new(InMemory::new("test3").unwrap()),
        )
    });
<<<<<<< HEAD
    system.start(&node_3);
=======
    system
        .start_notify(&node_2)
        .wait_timeout(timeout)
        .expect("node_2 never started!");
>>>>>>> 772cfb8f

    // Define Source
    fn source_map(x: SourceData) -> i64 {
        x.data
    }
<<<<<<< HEAD
    let node_2 = system.create(move || {
        Node::<i64, i64>::new(
            2.into(),
            vec![1.into()],
            channel_strategy,
            Box::new(Filter::<i64>::new(&filter_fn)),
            Box::new(InMemory::new("test2").unwrap()),
        )
    });
    system.start(&node_2);
=======
    let operator = Box::new(Map::<SourceData, i64>::new(&source_map));
>>>>>>> 772cfb8f

    let actor_ref: ActorRefStrong<ArconMessage<i64>> = node_2
        .actor_ref()
        .hold()
        .expect("Failed to fetch strong ref");
    let channel = Channel::Local(actor_ref);
    let channel_strategy = ChannelStrategy::Forward(Forward::new(channel, NodeID::new(1)));

<<<<<<< HEAD
    // Watermark per 5 lines in the file
    let wm_interval = 5;
    let node_1 = system.create(move || {
        let source: LocalFileSource<i64> = LocalFileSource::new(
            String::from(&source_path),
            channel_strategy,
            wm_interval,
            1.into(),
        );
        source
    });
    system.start(&node_1);
=======
    let watermark_interval = 2;

    fn timestamp_extractor(x: &SourceData) -> u64 {
        x.timestamp
    }

    let source_context = SourceContext::new(
        watermark_interval,
        Some(&timestamp_extractor),
        channel_strategy,
        operator,
    );

    let mut collection: Vec<SourceData> = Vec::new();
    collection.push(SourceData {
        data: 2,
        timestamp: 1,
    });
    collection.push(SourceData {
        data: 4,
        timestamp: 3,
    });

    let node_1 = system.create(move || {
        let collection_source: CollectionSource<SourceData, i64> =
            CollectionSource::new(collection, source_context);
        collection_source
    });

    system
        .start_notify(&node_1)
        .wait_timeout(timeout)
        .expect("node_1 never started!");
>>>>>>> 772cfb8f

    std::thread::sleep(std::time::Duration::from_secs(1));

    // Only a single window should have been triggered.
    // Check results from the sink file!
    let file = File::open(sink_file.path()).expect("no such file");
    let buf = BufReader::new(file);
    let result: Vec<i64> = buf
        .lines()
        .map(|l| l.unwrap().parse::<i64>().expect("could not parse line"))
        .collect();

    assert_eq!(result.len(), 1);
    assert_eq!(result[0], 4);
    let _ = system.shutdown();
}<|MERGE_RESOLUTION|>--- conflicted
+++ resolved
@@ -7,21 +7,14 @@
 #![allow(bare_trait_objects)]
 extern crate arcon;
 
-<<<<<<< HEAD
-use arcon::{macros::*, prelude::*, state_backend::in_memory::InMemory};
-use std::{
-    fs::File,
-    io::{BufRead, BufReader, Write},
-};
-=======
 use arcon::macros::*;
 use arcon::prelude::*;
 use std::fs::File;
 use std::io::{BufRead, BufReader};
->>>>>>> 772cfb8f
 use tempfile::NamedTempFile;
 
 #[arcon]
+#[derive(prost::Message)]
 pub struct NormaliseElements {
     #[prost(int64, repeated, tag = "1")]
     pub data: Vec<i64>,
@@ -50,11 +43,7 @@
     let sink_path = sink_file.path().to_string_lossy().into_owned();
 
     // Create Sink Component
-<<<<<<< HEAD
-    let node_5 = system.create(move || {
-=======
     let node_4 = system.create(move || {
->>>>>>> 772cfb8f
         Node::new(
             4.into(),
             vec![3.into()],
@@ -63,14 +52,10 @@
             Box::new(InMemory::new("test5").unwrap()),
         )
     });
-<<<<<<< HEAD
-    system.start(&node_5);
-=======
     system
         .start_notify(&node_4)
         .wait_timeout(timeout)
         .expect("node_4 never started!");
->>>>>>> 772cfb8f
 
     // Define Map
     let actor_ref: ActorRefStrong<ArconMessage<i64>> = node_4
@@ -84,11 +69,7 @@
         x.data.iter().map(|x| x + 3).sum()
     }
 
-<<<<<<< HEAD
-    let node_4 = system.create(move || {
-=======
     let node_3 = system.create(move || {
->>>>>>> 772cfb8f
         Node::<NormaliseElements, i64>::new(
             3.into(),
             vec![2.into()],
@@ -97,7 +78,6 @@
             Box::new(InMemory::new("test4").unwrap()),
         )
     });
-    system.start(&node_4);
 
     system
         .start_notify(&node_3)
@@ -122,11 +102,7 @@
         NodeID::new(2),
     ));
 
-<<<<<<< HEAD
-    let node_3 = system.create(move || {
-=======
     let node_2 = system.create(move || {
->>>>>>> 772cfb8f
         Node::<i64, NormaliseElements>::new(
             2.into(),
             vec![1.into()],
@@ -134,36 +110,19 @@
             Box::new(EventTimeWindowAssigner::<i64, NormaliseElements>::new(
                 window, 2, 2, 0, false,
             )),
-            Box::new(InMemory::new("test3").unwrap()),
+            Box::new(InMemory::new("test2").unwrap()),
         )
     });
-<<<<<<< HEAD
-    system.start(&node_3);
-=======
     system
         .start_notify(&node_2)
         .wait_timeout(timeout)
         .expect("node_2 never started!");
->>>>>>> 772cfb8f
 
     // Define Source
     fn source_map(x: SourceData) -> i64 {
         x.data
     }
-<<<<<<< HEAD
-    let node_2 = system.create(move || {
-        Node::<i64, i64>::new(
-            2.into(),
-            vec![1.into()],
-            channel_strategy,
-            Box::new(Filter::<i64>::new(&filter_fn)),
-            Box::new(InMemory::new("test2").unwrap()),
-        )
-    });
-    system.start(&node_2);
-=======
     let operator = Box::new(Map::<SourceData, i64>::new(&source_map));
->>>>>>> 772cfb8f
 
     let actor_ref: ActorRefStrong<ArconMessage<i64>> = node_2
         .actor_ref()
@@ -172,20 +131,6 @@
     let channel = Channel::Local(actor_ref);
     let channel_strategy = ChannelStrategy::Forward(Forward::new(channel, NodeID::new(1)));
 
-<<<<<<< HEAD
-    // Watermark per 5 lines in the file
-    let wm_interval = 5;
-    let node_1 = system.create(move || {
-        let source: LocalFileSource<i64> = LocalFileSource::new(
-            String::from(&source_path),
-            channel_strategy,
-            wm_interval,
-            1.into(),
-        );
-        source
-    });
-    system.start(&node_1);
-=======
     let watermark_interval = 2;
 
     fn timestamp_extractor(x: &SourceData) -> u64 {
@@ -219,7 +164,6 @@
         .start_notify(&node_1)
         .wait_timeout(timeout)
         .expect("node_1 never started!");
->>>>>>> 772cfb8f
 
     std::thread::sleep(std::time::Duration::from_secs(1));
 
