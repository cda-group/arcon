// Copyright (c) 2020, KTH Royal Institute of Technology.
// SPDX-License-Identifier: AGPL-3.0-only

// Benchmarks for different Window types

use arcon::{prelude::*, stream::operator::window::WindowContext};
use criterion::{black_box, criterion_group, criterion_main, Bencher, Criterion};

const WINDOW_MSGS: usize = 1000;

fn arcon_window_latency(c: &mut Criterion) {
    let mut group = c.benchmark_group("arcon_window_latency");
    group.bench_function("AppenderWindow sum", window_appender_sum);
    #[cfg(feature = "arcon_rocksdb")]
    group.bench_function("AppenderWindow sum RocksDB", window_appender_sum_rocksdb);
    group.bench_function("IncrementalWindow sum", window_incremental_sum);
    #[cfg(feature = "arcon_rocksdb")]
    group.bench_function(
        "IncrementalWindow sum RocksDB",
        window_incremental_sum_rocksdb,
    );
    group.bench_function("AppenderWindow Sum Square", window_appender_sum_square);
    #[cfg(feature = "rayon")]
    group.bench_function(
        "AppenderWindow Sum Square Parallel",
        window_appender_sum_square_par,
    );

    group.finish()
}

pub fn window_appender_sum(b: &mut Bencher) {
    let mut state_backend = InMemory::new("bench").unwrap();
    b.iter(|| appender_sum(black_box(WINDOW_MSGS), &mut state_backend));
}

<<<<<<< HEAD
pub fn window_appender_sum(messages: usize) {
    let mut state_backend = InMemory::new("bench").unwrap();

=======
#[cfg(feature = "arcon_rocksdb")]
pub fn window_appender_sum_rocksdb(b: &mut Bencher) {
    let temp_dir = tempfile::TempDir::new().unwrap();
    let test_directory = temp_dir.path();
    let mut state_backend = RocksDb::new(&test_directory.to_str().unwrap()).unwrap();
    b.iter(|| appender_sum(black_box(WINDOW_MSGS), &mut state_backend));
}

pub fn appender_sum(messages: usize, state_backend: &mut dyn StateBackend) {
>>>>>>> 7cd958de
    #[inline]
    fn materializer(buffer: &[u64]) -> u64 {
        buffer.iter().sum()
    }
<<<<<<< HEAD
    let mut window: AppenderWindow<u64, u64> =
        AppenderWindow::new(&materializer, &mut state_backend);
    for i in 0..messages {
        let _ = window.on_element(i as u64, WindowContext::new(&mut state_backend, 0, 0));
    }
    let s: u64 = window
        .result(WindowContext::new(&mut state_backend, 0, 0))
=======
    let mut window: AppenderWindow<u64, u64> = AppenderWindow::new(&materializer, state_backend);
    for i in 0..messages {
        let _ = window.on_element(i as u64, WindowContext::new(state_backend, 0, 0));
    }
    let s: u64 = window
        .result(WindowContext::new(state_backend, 0, 0))
>>>>>>> 7cd958de
        .unwrap();
    assert!(s > 0);
}

pub fn window_incremental_sum(b: &mut Bencher) {
    let mut state_backend = InMemory::new("bench").unwrap();
    b.iter(|| incremental_sum(black_box(WINDOW_MSGS), &mut state_backend));
}

#[cfg(feature = "arcon_rocksdb")]
pub fn window_incremental_sum_rocksdb(b: &mut Bencher) {
    let temp_dir = tempfile::TempDir::new().unwrap();
    let test_directory = temp_dir.path();
    let mut state_backend = RocksDb::new(&test_directory.to_str().unwrap()).unwrap();
    b.iter(|| incremental_sum(black_box(WINDOW_MSGS), &mut state_backend));
}

<<<<<<< HEAD
pub fn window_incremental_sum(messages: usize) {
    let mut state_backend = InMemory::new("bench").unwrap();

=======
pub fn incremental_sum(messages: usize, state_backend: &mut dyn StateBackend) {
>>>>>>> 7cd958de
    #[inline]
    fn init(i: u64) -> u64 {
        i
    }

    #[inline]
    fn aggregation(i: u64, agg: &u64) -> u64 {
        agg + i
    }

    let mut window: IncrementalWindow<u64, u64> =
<<<<<<< HEAD
        IncrementalWindow::new(&init, &aggregation, &mut state_backend);
=======
        IncrementalWindow::new(&init, &aggregation, state_backend);

    for i in 0..messages {
        let _ = window.on_element(i as u64, WindowContext::new(state_backend, 0, 0));
    }

    let s: u64 = window
        .result(WindowContext::new(state_backend, 0, 0))
        .unwrap();
    assert!(s > 0);
}

pub fn window_appender_sum_square(b: &mut Bencher) {
    b.iter(|| sum_square(black_box(WINDOW_MSGS)));
}

#[cfg(feature = "rayon")]
pub fn window_appender_sum_square_par(b: &mut Bencher) {
    b.iter(|| sum_square_par(black_box(WINDOW_MSGS)));
}

pub fn sum_square(messages: usize) {
    let mut state_backend = InMemory::new("bench").unwrap();
>>>>>>> 7cd958de

    #[inline]
    fn materializer(buffer: &[u64]) -> u64 {
        buffer.iter().map(|&x| x * x).sum()
    }
    let mut window: AppenderWindow<u64, u64> =
        AppenderWindow::new(&materializer, &mut state_backend);
    for i in 0..messages {
        let _ = window.on_element(i as u64, WindowContext::new(&mut state_backend, 0, 0));
    }
    let s: u64 = window
        .result(WindowContext::new(&mut state_backend, 0, 0))
        .unwrap();
    assert!(s > 0);
}

<<<<<<< HEAD
=======
#[cfg(feature = "rayon")]
pub fn sum_square_par(messages: usize) {
    let mut state_backend = InMemory::new("bench").unwrap();

    #[inline]
    fn materializer(buffer: &[u64]) -> u64 {
        buffer.par_iter().map(|&x| x * x).sum()
    }
    let mut window: AppenderWindow<u64, u64> =
        AppenderWindow::new(&materializer, &mut state_backend);
    for i in 0..messages {
        let _ = window.on_element(i as u64, WindowContext::new(&mut state_backend, 0, 0));
    }
>>>>>>> 7cd958de
    let s: u64 = window
        .result(WindowContext::new(&mut state_backend, 0, 0))
        .unwrap();
    assert!(s > 0);
}

criterion_group!(benches, arcon_window_latency);
criterion_main!(benches);<|MERGE_RESOLUTION|>--- conflicted
+++ resolved
@@ -34,11 +34,6 @@
     b.iter(|| appender_sum(black_box(WINDOW_MSGS), &mut state_backend));
 }
 
-<<<<<<< HEAD
-pub fn window_appender_sum(messages: usize) {
-    let mut state_backend = InMemory::new("bench").unwrap();
-
-=======
 #[cfg(feature = "arcon_rocksdb")]
 pub fn window_appender_sum_rocksdb(b: &mut Bencher) {
     let temp_dir = tempfile::TempDir::new().unwrap();
@@ -48,27 +43,16 @@
 }
 
 pub fn appender_sum(messages: usize, state_backend: &mut dyn StateBackend) {
->>>>>>> 7cd958de
     #[inline]
     fn materializer(buffer: &[u64]) -> u64 {
         buffer.iter().sum()
     }
-<<<<<<< HEAD
-    let mut window: AppenderWindow<u64, u64> =
-        AppenderWindow::new(&materializer, &mut state_backend);
-    for i in 0..messages {
-        let _ = window.on_element(i as u64, WindowContext::new(&mut state_backend, 0, 0));
-    }
-    let s: u64 = window
-        .result(WindowContext::new(&mut state_backend, 0, 0))
-=======
     let mut window: AppenderWindow<u64, u64> = AppenderWindow::new(&materializer, state_backend);
     for i in 0..messages {
         let _ = window.on_element(i as u64, WindowContext::new(state_backend, 0, 0));
     }
     let s: u64 = window
         .result(WindowContext::new(state_backend, 0, 0))
->>>>>>> 7cd958de
         .unwrap();
     assert!(s > 0);
 }
@@ -86,13 +70,7 @@
     b.iter(|| incremental_sum(black_box(WINDOW_MSGS), &mut state_backend));
 }
 
-<<<<<<< HEAD
-pub fn window_incremental_sum(messages: usize) {
-    let mut state_backend = InMemory::new("bench").unwrap();
-
-=======
 pub fn incremental_sum(messages: usize, state_backend: &mut dyn StateBackend) {
->>>>>>> 7cd958de
     #[inline]
     fn init(i: u64) -> u64 {
         i
@@ -104,9 +82,6 @@
     }
 
     let mut window: IncrementalWindow<u64, u64> =
-<<<<<<< HEAD
-        IncrementalWindow::new(&init, &aggregation, &mut state_backend);
-=======
         IncrementalWindow::new(&init, &aggregation, state_backend);
 
     for i in 0..messages {
@@ -130,7 +105,6 @@
 
 pub fn sum_square(messages: usize) {
     let mut state_backend = InMemory::new("bench").unwrap();
->>>>>>> 7cd958de
 
     #[inline]
     fn materializer(buffer: &[u64]) -> u64 {
@@ -147,8 +121,6 @@
     assert!(s > 0);
 }
 
-<<<<<<< HEAD
-=======
 #[cfg(feature = "rayon")]
 pub fn sum_square_par(messages: usize) {
     let mut state_backend = InMemory::new("bench").unwrap();
@@ -162,7 +134,6 @@
     for i in 0..messages {
         let _ = window.on_element(i as u64, WindowContext::new(&mut state_backend, 0, 0));
     }
->>>>>>> 7cd958de
     let s: u64 = window
         .result(WindowContext::new(&mut state_backend, 0, 0))
         .unwrap();
