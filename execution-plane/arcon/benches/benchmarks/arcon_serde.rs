// Copyright (c) 2020, KTH Royal Institute of Technology.
// SPDX-License-Identifier: AGPL-3.0-only

// Benchmarks for serialisation/deserialisation

use arcon::macros::*;
use criterion::{black_box, criterion_group, Bencher, Criterion};
use kompact::prelude::IntoBuf;
use lz4_compression::prelude::{compress, decompress};
use prost::Message;
use serde::{Deserialize, Serialize};

<<<<<<< HEAD
#[arcon]
#[derive(PartialEq)]
=======
#[derive(prost::Message, PartialEq, Serialize, Deserialize, Abomonation)]
>>>>>>> 772cfb8f
pub struct SmallStruct {
    #[prost(int64, tag = "1")]
    pub x1: i64,
    #[prost(uint32, tag = "2")]
    pub x2: u32,
    #[prost(double, tag = "3")]
    pub x3: f64,
}

impl SmallStruct {
    pub fn new() -> SmallStruct {
        SmallStruct {
            x1: 100,
            x2: 500,
            x3: 1000.0,
        }
    }
}

<<<<<<< HEAD
#[arcon]
#[derive(PartialEq)]
=======
#[derive(prost::Message, PartialEq, Serialize, Deserialize, Abomonation)]
>>>>>>> 772cfb8f
pub struct LargeStruct {
    #[prost(int64, tag = "1")]
    pub x1: i64,
    #[prost(uint32, tag = "2")]
    pub x2: u32,
    #[prost(double, tag = "3")]
    pub x3: f64,
    #[prost(int64, repeated, tag = "4")]
    pub x4: Vec<i64>,
    #[prost(uint64, repeated, tag = "5")]
    pub x5: Vec<u64>,
    #[prost(double, repeated, tag = "6")]
    pub x6: Vec<f64>,
}

impl LargeStruct {
    pub fn new() -> LargeStruct {
        LargeStruct {
            x1: 50,
            x2: 1000,
            x3: 500.0,
            x4: vec![200, 300, 1000, 5000, 200, 350, 100],
            x5: vec![20, 50, 100, 20, 40, 100, 900, 100],
            x6: vec![150.0, 500.1, 35.5, 20.5, 40.9, 80.5, 400.5, 350.0],
        }
    }
}

fn arcon_serde_bench(c: &mut Criterion) {
    let mut group = c.benchmark_group("arcon_serde_bench");
    group.bench_function("small protobuf serialisation", protobuf_ser_small_struct);
    group.bench_function("small bincode serialisation", bincode_ser_small_struct);
    group.bench_function(
        "small abomonation serialisation",
        abomonation_ser_small_struct,
    );

    group.bench_function("large protobuf serialisation", protobuf_ser_large_struct);
    group.bench_function("large bincode serialisation", bincode_ser_large_struct);
    group.bench_function(
        "large abomonation serialisation",
        abomonation_ser_large_struct,
    );

    group.bench_function(
        "small protobuf deserialisation",
        protobuf_deser_small_struct,
    );
    group.bench_function("small bincode deserialisation", bincode_deser_small_struct);
    group.bench_function(
        "small abomonation deserialisation",
        abomonation_deser_small_struct,
    );

    group.bench_function(
        "large protobuf deserialisation",
        protobuf_deser_large_struct,
    );
    group.bench_function("large bincode deserialisation", bincode_deser_large_struct);
    group.bench_function(
        "large abomonation deserialisation",
        abomonation_deser_large_struct,
    );

    group.bench_function("full abomonation serde", abomonation_full_serde);

    group.bench_function(
        "full abomonation serde with lz4",
        abomonation_full_serde_lz4,
    );

    group.finish()
}

pub fn protobuf_ser_small_struct(b: &mut Bencher) {
    let small = SmallStruct::new();
    b.iter(|| protobuf_serialise(black_box(&small)));
}

pub fn protobuf_ser_large_struct(b: &mut Bencher) {
    let large = LargeStruct::new();
    b.iter(|| protobuf_serialise(black_box(&large)));
}
pub fn bincode_ser_small_struct(b: &mut Bencher) {
    let small = SmallStruct::new();
    b.iter(|| bincode_serialise(black_box(&small)));
}
pub fn bincode_ser_large_struct(b: &mut Bencher) {
    let large = LargeStruct::new();
    b.iter(|| bincode_serialise(black_box(&large)));
}
pub fn abomonation_ser_small_struct(b: &mut Bencher) {
    let small = SmallStruct::new();
    b.iter(|| abomonation_serialise(black_box(&small)));
}
pub fn abomonation_ser_large_struct(b: &mut Bencher) {
    let large = LargeStruct::new();
    b.iter(|| abomonation_serialise(black_box(&large)));
}

pub fn protobuf_serialise<A: prost::Message>(data: &A) {
    let mut bytes = Vec::with_capacity(data.encoded_len());
    data.encode(&mut bytes).unwrap();
    black_box(&bytes);
}

pub fn bincode_serialise<A: serde::Serialize>(data: &A) {
    let bytes = bincode::serialize(data).unwrap();
    black_box(&bytes);
}
pub fn abomonation_serialise<A: abomonation::Abomonation>(data: &A) {
    let mut buf = Vec::with_capacity(abomonation::measure(data));
    let _ = unsafe { abomonation::encode(data, &mut buf).unwrap() };
    black_box(&buf);
}

pub fn protobuf_deser_small_struct(b: &mut Bencher) {
    let small = SmallStruct::new();
    let mut bytes: Vec<u8> = Vec::with_capacity(small.encoded_len());
    small.encode(&mut bytes).unwrap();
    let buf = bytes.into_buf();
    b.iter(|| {
        // prost consumes the whole buffer, hence the clone....
        assert_eq!(&SmallStruct::decode(&mut buf.clone()).unwrap(), &small);
    });
}

pub fn protobuf_deser_large_struct(b: &mut Bencher) {
    let large = LargeStruct::new();
    let mut bytes = Vec::with_capacity(large.encoded_len());
    large.encode(&mut bytes).unwrap();
    let buf = bytes.into_buf();
    b.iter(|| {
        // prost consumes the whole buffer, hence the clone....
        assert_eq!(&LargeStruct::decode(&mut buf.clone()).unwrap(), &large);
    });
}

pub fn bincode_deser_small_struct(b: &mut Bencher) {
    let small = SmallStruct::new();
    let mut bytes = bincode::serialize(&small).unwrap();
    b.iter(|| {
        assert_eq!(
            &bincode::deserialize::<SmallStruct>(&mut bytes).unwrap(),
            &small
        );
    });
}

pub fn bincode_deser_large_struct(b: &mut Bencher) {
    let large = LargeStruct::new();
    let mut bytes = bincode::serialize(&large).unwrap();
    b.iter(|| {
        assert_eq!(
            &bincode::deserialize::<LargeStruct>(&mut bytes).unwrap(),
            &large
        );
    });
}

pub fn abomonation_deser_small_struct(b: &mut Bencher) {
    let small = SmallStruct::new();
    let mut bytes = Vec::with_capacity(abomonation::measure(&small));
    let _ = unsafe { abomonation::encode(&small, &mut bytes).unwrap() };
    b.iter(|| {
        assert_eq!(
            unsafe { abomonation::decode::<SmallStruct>(&mut bytes) }
                .unwrap()
                .0,
            &small
        );
    });
}

pub fn abomonation_deser_large_struct(b: &mut Bencher) {
    let large = LargeStruct::new();
    let mut bytes = Vec::with_capacity(abomonation::measure(&large));
    let _ = unsafe { abomonation::encode(&large, &mut bytes).unwrap() };
    b.iter(|| {
        assert_eq!(
            unsafe { abomonation::decode::<LargeStruct>(&mut bytes) }
                .unwrap()
                .0,
            &large
        );
    });
}

pub fn abomonation_full_serde(b: &mut Bencher) {
    let large = LargeStruct::new();
    b.iter(|| {
        let mut buf = Vec::with_capacity(abomonation::measure(&large));
        let _ = unsafe { abomonation::encode(&large, &mut buf).unwrap() };
        assert_eq!(
            unsafe { abomonation::decode::<LargeStruct>(&mut buf) }
                .unwrap()
                .0,
            &large
        );
    });
}

pub fn abomonation_full_serde_lz4(b: &mut Bencher) {
    let large = LargeStruct::new();
    b.iter(|| {
        let mut buf = Vec::with_capacity(abomonation::measure(&large));
        let _ = unsafe { abomonation::encode(&large, &mut buf).unwrap() };
        let compressed_data = compress(&buf);
        let mut uncompressed_data = decompress(&compressed_data).unwrap();
        assert_eq!(
            unsafe { abomonation::decode::<LargeStruct>(&mut uncompressed_data) }
                .unwrap()
                .0,
            &large
        );
    });
}

criterion_group!(benches, arcon_serde_bench);<|MERGE_RESOLUTION|>--- conflicted
+++ resolved
@@ -10,12 +10,7 @@
 use prost::Message;
 use serde::{Deserialize, Serialize};
 
-<<<<<<< HEAD
-#[arcon]
-#[derive(PartialEq)]
-=======
 #[derive(prost::Message, PartialEq, Serialize, Deserialize, Abomonation)]
->>>>>>> 772cfb8f
 pub struct SmallStruct {
     #[prost(int64, tag = "1")]
     pub x1: i64,
@@ -35,12 +30,7 @@
     }
 }
 
-<<<<<<< HEAD
-#[arcon]
-#[derive(PartialEq)]
-=======
 #[derive(prost::Message, PartialEq, Serialize, Deserialize, Abomonation)]
->>>>>>> 772cfb8f
 pub struct LargeStruct {
     #[prost(int64, tag = "1")]
     pub x1: i64,
