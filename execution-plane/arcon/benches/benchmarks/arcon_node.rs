// Copyright (c) 2020, KTH Royal Institute of Technology.
// SPDX-License-Identifier: AGPL-3.0-only

// Benchmarks for Arcon Nodes
//
// NOTE: Most of the code is shamelessly stolen from:
// https://github.com/kompics/kompact/blob/master/experiments/dynamic-benches/src/network_latency.rs

use arcon::prelude::*;
use criterion::{criterion_group, Bencher, Criterion};
use std::time::Duration;

const NODE_MSGS: usize = 100000;
const BATCH_SIZE: usize = 1000;
const KOMPACT_THROUGHPUT: usize = 25;

fn arcon_node(c: &mut Criterion) {
    let mut group = c.benchmark_group("arcon_node");
    group.bench_function("Forward Test", node_forward);

    group.finish()
}

fn setup_system(name: &'static str, throughput: usize) -> KompactSystem {
    let mut cfg = KompactConfig::new();
    cfg.label(name.to_string());
    cfg.throughput(throughput);
    cfg.msg_priority(1.0);
    cfg.build().expect("KompactSystem")
}

pub fn node_forward(b: &mut Bencher) {
    node_forward_bench(b, KOMPACT_THROUGHPUT);
}

pub fn node_forward_bench(b: &mut Bencher, messages: usize) {
    let sys = setup_system("node_forward", messages);

    let timeout = Duration::from_millis(500);

    let node_receiver = sys.create(move || super::NodeReceiver::new());

    let actor_ref: ActorRefStrong<ArconMessage<i32>> = node_receiver
        .actor_ref()
        .hold()
        .expect("failed to fetch ref");
    let channel = Channel::Local(actor_ref);
    let channel_strategy = ChannelStrategy::Forward(Forward::with_batch_size(
        channel,
        NodeID::new(0),
        BATCH_SIZE,
    ));

    fn map_fn(x: i32) -> i32 {
        x + 10
    }

    let node_comp = Node::<i32, i32>::new(
        0.into(),
        vec![1.into()],
        channel_strategy,
        Box::new(Map::new(&map_fn)),
        Box::new(InMemory::new("bench").unwrap()),
    );

    let node = sys.create(|| node_comp);

    // Bit hacky, but since we depend on the receiver to create the node itself.
    let _ = node_receiver.on_definition(|cd| cd.set_node(node.actor_ref().hold().expect("fail")));

    let experiment_port = node_receiver.on_definition(|cd| cd.experiment_port.share());

    sys.start_notify(&node_receiver)
        .wait_timeout(timeout)
        .expect("node_receiver never started!");

    sys.start_notify(&node)
        .wait_timeout(timeout)
        .expect("node never started!");

    let mut buffer: Vec<ArconEvent<i32>> = Vec::with_capacity(BATCH_SIZE);
    for i in 0..BATCH_SIZE {
        buffer.push(ArconEvent::Element(ArconElement::new(i as i32)));
    }

<<<<<<< HEAD
    let node_comp = Node::<i32, i32>::new(
        0.into(),
        vec![1.into()],
        channel_strategy,
        Box::new(Map::new(&map_fn)),
        Box::new(InMemory::new("bench").unwrap()),
    );

    let node = sys.create(|| node_comp);

    // Bit hacky, but since we depend on the receiver to create the node itself.
    let _ = node_receiver.on_definition(|cd| cd.set_node(node.actor_ref().hold().expect("fail")));

    let experiment_port = node_receiver.on_definition(|cd| cd.experiment_port.share());

    sys.start_notify(&node_receiver)
        .wait_timeout(timeout)
        .expect("node_receiver never started!");

    sys.start_notify(&node)
        .wait_timeout(timeout)
        .expect("node never started!");

    b.iter_custom(|num_iterations| {
=======
    b.iter(|| {
>>>>>>> 772cfb8f
        let (promise, future) = kpromise();
        sys.trigger_r(super::Run::new(NODE_MSGS as u64, promise), &experiment_port);

        let batches = NODE_MSGS / BATCH_SIZE;
        for _batch in 0..batches {
            let msg = ArconMessage {
                events: buffer.clone(),
                sender: NodeID::new(1),
            };
            node.actor_ref().tell(msg);
        }
        let res = future.wait();
        res
    });

    drop(experiment_port);
    drop(node_receiver);
    drop(node);
    sys.shutdown().expect("System did not shutdown!");
}

fn custom_criterion() -> Criterion {
    Criterion::default().sample_size(10)
}

criterion_group! {
    name = benches;
    config = custom_criterion();
    targets = arcon_node,
}<|MERGE_RESOLUTION|>--- conflicted
+++ resolved
@@ -83,34 +83,7 @@
         buffer.push(ArconEvent::Element(ArconElement::new(i as i32)));
     }
 
-<<<<<<< HEAD
-    let node_comp = Node::<i32, i32>::new(
-        0.into(),
-        vec![1.into()],
-        channel_strategy,
-        Box::new(Map::new(&map_fn)),
-        Box::new(InMemory::new("bench").unwrap()),
-    );
-
-    let node = sys.create(|| node_comp);
-
-    // Bit hacky, but since we depend on the receiver to create the node itself.
-    let _ = node_receiver.on_definition(|cd| cd.set_node(node.actor_ref().hold().expect("fail")));
-
-    let experiment_port = node_receiver.on_definition(|cd| cd.experiment_port.share());
-
-    sys.start_notify(&node_receiver)
-        .wait_timeout(timeout)
-        .expect("node_receiver never started!");
-
-    sys.start_notify(&node)
-        .wait_timeout(timeout)
-        .expect("node never started!");
-
-    b.iter_custom(|num_iterations| {
-=======
     b.iter(|| {
->>>>>>> 772cfb8f
         let (promise, future) = kpromise();
         sys.trigger_r(super::Run::new(NODE_MSGS as u64, promise), &experiment_port);
 
