--- conflicted
+++ resolved
@@ -7,12 +7,8 @@
     prelude::*,
     stream::channel::strategy::send,
 };
-<<<<<<< HEAD
+use fxhash::FxHashMap;
 use kompact::prelude::ComponentDefinition;
-use std::collections::HashMap;
-=======
-use fxhash::FxHashMap;
->>>>>>> 1a84e164
 
 /// A Channel Strategy for Keyed Data Streams
 ///
@@ -92,23 +88,10 @@
 
                 if let Some((chan, buffer)) = self.buffer_map.get_mut(&index) {
                     if let Some(e) = buffer.push(event.into()) {
-<<<<<<< HEAD
-                        // buffer is full, flush.
-                        // NOTE: we are just flushing a single buffer
-                        let msg = ArconMessage {
-                            events: buffer.reader(),
-                            sender: self.sender_id,
-                        };
-                        send(chan, msg, source);
-                        // set new writer
-                        *buffer = self.buffer_pool.get();
-                        let _ = buffer.push(e.into());
-=======
                         // buffer is full
-                        Self::flush_buffer(self.sender_id, &mut self.buffer_pool, chan, buffer);
+                        Self::flush_buffer(self.sender_id, &mut self.buffer_pool, chan, buffer, source);
                         // This push should now not fail
                         let _ = buffer.push(e);
->>>>>>> 1a84e164
                     }
                 } else {
                     panic!("Bad KeyBy setup");
@@ -119,7 +102,7 @@
                 for (_, (chan, buffer)) in self.buffer_map.iter_mut() {
                     if let Some(e) = buffer.push(event.clone().into()) {
                         // buffer is full...
-                        Self::flush_buffer(self.sender_id, &mut self.buffer_pool, chan, buffer);
+                        Self::flush_buffer(self.sender_id, &mut self.buffer_pool, chan, buffer, source);
                         // This push should now not fail
                         let _ = buffer.push(e);
                     }
@@ -135,33 +118,26 @@
         CD: ComponentDefinition + Sized + 'static,
     {
         for (_, (ref channel, buffer)) in self.buffer_map.iter_mut() {
-<<<<<<< HEAD
-            let msg = ArconMessage {
-                events: buffer.reader(),
-                sender: self.sender_id,
-            };
-            send(channel, msg, source);
-            // get a new writer
-            *buffer = self.buffer_pool.get();
-=======
-            Self::flush_buffer(self.sender_id, &mut self.buffer_pool, channel, buffer);
->>>>>>> 1a84e164
+            Self::flush_buffer(self.sender_id, &mut self.buffer_pool, channel, buffer, source);
         }
     }
 
     // Helper function to reduce duplication of code...
     #[inline(always)]
-    fn flush_buffer(
+    fn flush_buffer<CD>(
         sender_id: NodeID,
         buffer_pool: &mut BufferPool<ArconEventWrapper<A>>,
         channel: &Channel<A>,
         writer: &mut BufferWriter<ArconEventWrapper<A>>,
-    ) {
+        source: &CD,
+    ) where
+        CD: ComponentDefinition + Sized + 'static,
+    {
         let msg = ArconMessage {
             events: writer.reader(),
             sender: sender_id,
         };
-        send(channel, msg);
+        send(channel, msg, source);
         // set a new writer
         *writer = buffer_pool.get();
     }
