--- conflicted
+++ resolved
@@ -93,7 +93,6 @@
     metrics: NodeMetrics,
     /// State Backend used to persist data
     state_backend: Box<dyn StateBackend>,
-    checkpoint_dir: String,
 }
 
 impl<IN, OUT> Node<IN, OUT>
@@ -109,7 +108,6 @@
         channel_strategy: ChannelStrategy<OUT>,
         mut operator: Box<dyn Operator<IN, OUT> + Send>,
         mut state_backend: Box<dyn StateBackend>,
-        checkpoint_dir: String,
     ) -> Node<IN, OUT> {
         // Initiate our watermarks
 
@@ -181,7 +179,6 @@
             state,
             metrics,
             state_backend,
-            checkpoint_dir,
         }
     }
 
@@ -298,7 +295,7 @@
                         }
 
                         // Set current watermark
-                        self.metrics.watermark = new_watermark.clone();
+                        self.metrics.watermark = new_watermark;
 
                         // Forward the watermark
                         self.channel_strategy
@@ -345,7 +342,7 @@
                         self.save_state()?;
 
                         // Set current epoch
-                        self.metrics.epoch = e.clone();
+                        self.metrics.epoch = e;
 
                         // forward the epoch
                         self.channel_strategy.add(ArconEvent::Epoch(e));
@@ -368,19 +365,6 @@
     }
 
     fn save_state(&mut self) -> ArconResult<()> {
-<<<<<<< HEAD
-        let checkpoint_dir = format!(
-            "{dir}/checkpoint_{id}_{epoch}",
-            dir = self.checkpoint_dir,
-            id = self.id.id,
-            epoch = self
-                .current_epoch
-                .get(&*self.state_backend)?
-                .ok_or_else(|| arcon_err_kind!("current epoch uninitialized"))?
-                .epoch
-        );
-        self.state_backend.checkpoint(&checkpoint_dir)?;
-=======
         if let Some(base_dir) = &self.ctx().config()["checkpoint_dir"].as_string() {
             let checkpoint_dir = format!(
                 "{}/checkpoint_{id}_{epoch}",
@@ -402,7 +386,6 @@
             return arcon_err!("Failed to fetch checkpoint_dir from Config");
         }
 
->>>>>>> 03ecda29
         Ok(())
     }
 
@@ -412,7 +395,7 @@
             .blocked_channels
             .clear(&mut *self.state_backend)?;
 
-        let ref mut message_buffer = self.state.message_buffer;
+        let message_buffer = &mut self.state.message_buffer;
 
         // Handle the message buffer.
         if !message_buffer.is_empty(&*self.state_backend)? {
@@ -551,7 +534,6 @@
                 channel_strategy,
                 Box::new(Filter::new(&node_fn)),
                 Box::new(InMemory::new("test").unwrap()),
-                ".".into(),
             )
         });
 
