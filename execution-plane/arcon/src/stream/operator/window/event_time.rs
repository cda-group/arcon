// Copyright (c) 2020, KTH Royal Institute of Technology.
// SPDX-License-Identifier: AGPL-3.0-only

use crate::{
    prelude::{
        state::{Handle, MapState, ValueState},
        *,
    },
    stream::operator::{window::WindowContext, OperatorContext},
    timer::TimerBackend,
};
use arcon_state::{Backend, Bundle, RegistrationToken, Session};
use prost::Message;
<<<<<<< HEAD
use static_assertions::_core::marker::PhantomData;
use std::{
    collections::hash_map::DefaultHasher,
    hash::{BuildHasher, BuildHasherDefault, Hash, Hasher},
};
=======
>>>>>>> c707f08a

/*
    EventTimeWindowAssigner
        * Assigns messages to windows based on event timestamp
        * Time stored as unix timestamps in u64 format (seconds)
        * Windows created on the fly when events for it come in
        * Events need to implement Hash, use "arcon_keyed" macro when setting up the pipeline
*/

type Key = u64;
type Index = u64;
type Timestamp = u64;

#[cfg_attr(feature = "arcon_serde", derive(serde::Serialize, serde::Deserialize))]
#[derive(Message, PartialEq, Clone)]
pub struct WindowEvent {
    #[prost(uint64, tag = "1")]
    key: Key,
    #[prost(uint64, tag = "2")]
    index: Index,
    #[prost(uint64, tag = "3")]
    timestamp: Timestamp,
}

impl WindowEvent {
    fn new(key: Key, index: Index, timestamp: Timestamp) -> WindowEvent {
        WindowEvent {
            key,
            index,
            timestamp,
        }
    }
}

#[derive(prost::Message)]
pub struct KeyAndIndex {
    #[prost(uint64)]
    key: Key,
    #[prost(uint64)]
    index: Index,
}

arcon_state::bundle! {
    struct EventTimeWindowAssignerState {
        // window start has one value per key (via state backend api)
        window_start: Handle<ValueState<Timestamp>, Key>,
        // active windows technically could also use the state backend integration and
        // set IK=Key, N=Index, but I find it clearer this way
        active_windows: Handle<MapState<KeyAndIndex, ()>>
    }
}

impl EventTimeWindowAssignerState {
    fn new() -> Self {
        EventTimeWindowAssignerState {
            window_start: Handle::value("window_start").with_item_key(0),
            active_windows: Handle::map("active_windows"),
        }
    }
}

/// Window Assigner Based on Event Time
///
/// IN: Input event
/// OUT: Output of Window
pub struct EventTimeWindowAssigner<IN, OUT, W>
where
    IN: ArconType,
    OUT: ArconType,
    W: Window<IN, OUT>,
{
    // effectively immutable, so no reason to persist
    window_length: u64,
    window_slide: u64,
    late_arrival_time: u64,
    keyed: bool,

    // window keeps its own state per key and index (via state backend api)
    window: W,

    // simply persisted state
    state: EventTimeWindowAssignerState,

    _marker: PhantomData<(IN, OUT)>,
}

impl<IN, OUT, W> EventTimeWindowAssigner<IN, OUT, W>
where
    IN: 'static + ArconType,
    OUT: 'static + ArconType,
    W: Window<IN, OUT>,
{
    pub fn new(window: W, length: u64, slide: u64, late: u64, keyed: bool) -> Self {
        // Sanity check on slide and length
        if length < slide {
            panic!("Window Length lower than slide!");
        }
        if length % slide != 0 {
            panic!("Window Length not divisible by slide!");
        }

        EventTimeWindowAssigner {
            window_length: length,
            window_slide: slide,
            late_arrival_time: late,
            window,
            keyed,
<<<<<<< HEAD

            state: EventTimeWindowAssignerState::new(),
            _marker: Default::default(),
=======
            window_start: state_backend.build("window_start").with_item_key(0).value(),
            active_windows: state_backend.build("window_active").map(),
>>>>>>> c707f08a
        }
    }

    // Creates the window trigger for a key and "window index"
    fn new_window_trigger(
        &self,
        key: Key,
        index: Index,
        ctx: &mut OperatorContext<Self, impl state::Backend, impl TimerBackend<WindowEvent>>,
    ) -> Result<(), WindowEvent> {
        let mut active_state = self.state.activate(ctx.state_session);
        active_state.window_start().set_item_key(key);

        let w_start = active_state
            .window_start()
            .get()
            .expect("window start state get error")
            .expect("tried to schedule window_trigger for key which hasn't started");

        let ts = w_start + (index * self.window_slide) + self.window_length;

        ctx.schedule_at(
            ts + self.late_arrival_time,
            WindowEvent::new(key, index, ts),
        )
    }

    // Extracts the key from ArconElements
    fn get_key(&self, e: &ArconElement<IN>) -> u64 {
        if !self.keyed {
            return 0;
        }
        e.data.get_key()
    }
}

impl<IN, OUT, W, B> Operator<B> for EventTimeWindowAssigner<IN, OUT, W>
where
    IN: ArconType,
    OUT: ArconType,
    W: Window<IN, OUT>,
    B: Backend,
{
    type IN = IN;
    type OUT = OUT;
    type TimerState = WindowEvent;

    fn register_states(&mut self, registration_token: &mut RegistrationToken<B>) {
        self.state.register_states(registration_token);
        self.window.register_states(registration_token);
    }

    fn init(&mut self, _session: &mut Session<B>) {
        ()
    }

    fn handle_element(
        &self,
        element: ArconElement<IN>,
        mut ctx: OperatorContext<Self, B, impl TimerBackend<WindowEvent>>,
    ) {
        let ts = element.timestamp.unwrap_or(1);

        let time = ctx.current_time();

        let ts_lower_bound = time.saturating_sub(self.late_arrival_time);

        if ts < ts_lower_bound {
            // Late arrival: early return
            return;
        }

        let mut state = self.state.activate(ctx.state_session);
        let key = self.get_key(&element);
        state.window_start().set_item_key(key);

        // Will store the index of the highest and lowest window it should go into
        let mut floor = 0;
        let mut ceil = 0;
        if let Some(start) = state
            .window_start()
            .get()
            .expect("window start state get error")
        {
            // Get the highest window the element goes into
            ceil = (ts - start) / self.window_slide;
            if ceil >= (self.window_length / self.window_slide) {
                floor = ceil - (self.window_length / self.window_slide) + 1;
            }
        } else {
            // Window starting now, first element only goes into the first window
            state
                .window_start()
                .set(ts)
                .expect("window start set error");
        }

        // temporarily deactivate state, so we can borrow the session mutably again
        drop(state);

        // Insert the element into all windows and create new where necessary
        for index in floor..=ceil {
            self.window
                .on_element(
                    element.data.clone(),
                    WindowContext::new(ctx.state_session, key, index),
                )
                .expect("window error");

            let mut state = self.state.activate(ctx.state_session);

            if !state
                .active_windows()
                .contains(&KeyAndIndex { key, index })
                .expect("window active check error")
            {
                state
                    .active_windows()
                    .insert(KeyAndIndex { key, index }, ())
                    .expect("active windows insert error");
                // Create the window trigger
                if let Err(event) = self.new_window_trigger(key, index, &mut ctx) {
                    // I'm pretty sure this shouldn't happen
                    unreachable!("Window was expired when scheduled: {:?}", event);
                }
            }
        }
    }

    fn handle_watermark(
        &self,
        _w: Watermark,
        _ctx: OperatorContext<Self, B, impl TimerBackend<WindowEvent>>,
    ) {
    }

    fn handle_epoch(
        &self,
        _epoch: Epoch,
        _ctx: OperatorContext<Self, B, impl TimerBackend<WindowEvent>>,
    ) {
    }

    fn handle_timeout(
        &self,
        timeout: Self::TimerState,
        ctx: OperatorContext<Self, B, impl TimerBackend<WindowEvent>>,
    ) -> () {
        let WindowEvent {
            key,
            index,
            timestamp,
        } = timeout;

        let e = self
            .window
            .result(WindowContext::new(ctx.state_session, key, index))
            .expect("window result error");

        self.window
            .clear(WindowContext::new(ctx.state_session, key, index))
            .expect("window clear error");
        self.state
            .activate(ctx.state_session)
            .active_windows()
            .remove(&KeyAndIndex { key, index })
            .expect("active window remove error");

        let window_result = ArconEvent::Element(ArconElement::with_timestamp(e, timestamp));
        ctx.channel_strategy.add(window_result);
    }
}

#[cfg(test)]
mod tests {
    use super::*;
    use crate::{
        state::InMemory,
        stream::channel::{strategy::forward::*, Channel},
        tests::Item,
        timer,
    };
    use kompact::prelude::Component;
    use std::{sync::Arc, thread, time, time::UNIX_EPOCH};

    // helper functions
    fn window_assigner_test_setup(
        length: u64,
        slide: u64,
        late: u64,
    ) -> (
        ActorRefStrong<ArconMessage<Item>>,
        Arc<Component<DebugNode<u64>>>,
    ) {
        let mut pipeline = ArconPipeline::new();
        let pool_info = pipeline.get_pool_info();
        let system = pipeline.system();

        // Create a sink
        let (sink, _) = system.create_and_register(move || DebugNode::new());
        let sink_ref: ActorRefStrong<ArconMessage<u64>> =
            sink.actor_ref().hold().expect("failed to get strong ref");

        let channel_strategy = ChannelStrategy::Forward(Forward::new(
            Channel::Local(sink_ref.clone()),
            NodeID::new(1),
            pool_info,
        ));

        fn appender_fn(u: &[Item]) -> u64 {
            u.len() as u64
        }

        let mut state_backend = InMemory::create("test".as_ref()).unwrap();

        let window = AppenderWindow::new(&appender_fn);
        let window_assigner = EventTimeWindowAssigner::new(window, length, slide, late, true);

        let window_node = system.create(move || {
            Node::new(
                String::from("window_node"),
                1.into(),
                vec![0.into()],
                channel_strategy,
                window_assigner,
                state_backend,
                timer::wheel(),
            )
        });

        system.start(&window_node);

        let win_ref: ActorRefStrong<ArconMessage<Item>> = window_node
            .actor_ref()
            .hold()
            .expect("failed to get strong ref");
        system.start(&sink);
        system.start(&window_node);
        return (win_ref, sink);
    }
    fn now() -> u64 {
        return time::SystemTime::now()
            .duration_since(UNIX_EPOCH)
            .expect("error")
            .as_secs();
    }
    fn wait(time: u64) {
        thread::sleep(time::Duration::from_secs(time));
    }
    fn watermark(time: u64) -> ArconMessage<Item> {
        ArconMessage::watermark(time, 0.into())
    }
    fn timestamped_event(ts: u64) -> ArconMessage<Item> {
        ArconMessage::element(Item { id: 1, price: 1 }, Some(ts), 0.into())
    }
    fn timestamped_keyed_event(ts: u64, id: u64) -> ArconMessage<Item> {
        ArconMessage::element(Item { id, price: 1 }, Some(ts), 0.into())
    }

    // Tests:
    #[test]
    fn window_by_key() {
        let (assigner_ref, sink) = window_assigner_test_setup(10, 5, 0);
        wait(1);
        let moment = now();
        assigner_ref.tell(timestamped_keyed_event(moment, 1));
        assigner_ref.tell(timestamped_keyed_event(moment + 1, 2));
        assigner_ref.tell(timestamped_keyed_event(moment + 2, 3));
        assigner_ref.tell(timestamped_keyed_event(moment + 3, 2));
        assigner_ref.tell(timestamped_keyed_event(moment + 5, 2));
        assigner_ref.tell(timestamped_keyed_event(moment + 4, 1));

        wait(1);
        assigner_ref.tell(watermark(moment + 12));
        wait(1);
        let sink_inspect = sink.definition().lock().unwrap();

        let r1 = &sink_inspect.data.len();
        assert_eq!(r1, &3); // 3 windows received
        let r2 = &sink_inspect.data[0].data;
        assert_eq!(r2, &2); // 1st window for key 1 has 2 elements
        let r3 = &sink_inspect.data[1].data;
        assert_eq!(r3, &3); // 2nd window receieved, key 2, has 3 elements
        let r4 = &sink_inspect.data[2].data;
        assert_eq!(r4, &1); // 3rd window receieved, for key 3, has 1 elements
    }

    #[test]
    fn window_discard_late_arrival() {
        // Send 2 messages on time, a watermark and a late arrival which is not allowed

        let (assigner_ref, sink) = window_assigner_test_setup(10, 10, 0);
        wait(1);
        // Send messages
        let moment = now();
        assigner_ref.tell(timestamped_event(moment));
        assigner_ref.tell(timestamped_event(moment));
        assigner_ref.tell(watermark(moment + 10));
        wait(1);
        assigner_ref.tell(timestamped_event(moment));
        wait(1);
        // Inspect and assert
        let sink_inspect = sink.definition().lock().unwrap();
        let r1 = &sink_inspect.data[0].data;
        assert_eq!(r1, &2);
        let r2 = &sink_inspect.data.len();
        assert_eq!(r2, &1);
    }
    #[test]
    fn window_too_late_late_arrival() {
        // Send 2 messages on time, and then 1 message which is too late
        let (assigner_ref, sink) = window_assigner_test_setup(10, 10, 10);
        wait(1);
        // Send messages
        let moment = now();
        assigner_ref.tell(timestamped_event(moment));
        assigner_ref.tell(timestamped_event(moment));
        assigner_ref.tell(watermark(moment + 21));
        wait(1);
        assigner_ref.tell(timestamped_event(moment));
        wait(1);
        // Inspect and assert
        let sink_inspect = sink.definition().lock().unwrap();
        let r0 = &sink_inspect.data[0].data;
        assert_eq!(&sink_inspect.data.len(), &(1 as usize));
        assert_eq!(r0, &2);
    }
    #[test]
    fn window_very_long_windows_1() {
        // Use long windows to check for timer not going out of sync in ms conversion
        let (assigner_ref, sink) = window_assigner_test_setup(10000, 10000, 0);
        wait(1);
        let moment = now();

        // Spawns first window
        assigner_ref.tell(timestamped_event(moment));

        // Spawns second window
        assigner_ref.tell(timestamped_event(moment + 10001));

        // Should only materialize first window
        assigner_ref.tell(watermark(moment + 19999));
        wait(1);
        let sink_inspect = sink.definition().lock().unwrap();
        let r0 = &sink_inspect.data[0].data;
        assert_eq!(r0, &1);
        assert_eq!(&sink_inspect.data.len(), &(1 as usize));
    }
    #[test]
    fn window_very_long_windows_2() {
        // Use long windows to check for timer not going out of alignment
        let (assigner_ref, sink) = window_assigner_test_setup(10000, 10000, 0);
        wait(1);
        let moment = now();

        // Spawns first window
        assigner_ref.tell(timestamped_event(moment));

        // Spawns second window
        assigner_ref.tell(timestamped_event(moment + 10001));

        // Should only materialize first window
        assigner_ref.tell(watermark(moment + 20000));
        wait(1);
        let sink_inspect = sink.definition().lock().unwrap();
        let r0 = &sink_inspect.data[0].data;
        assert_eq!(r0, &1);
        assert_eq!(&sink_inspect.data.len(), &(2 as usize));
        let r1 = &sink_inspect.data[1].data;
        assert_eq!(r1, &1);
    }
    #[test]
    fn window_overlapping() {
        // Use overlapping windows (slide = length/2), check that messages appear correctly
        let (assigner_ref, sink) = window_assigner_test_setup(10, 5, 2);
        wait(1);
        // Send messages
        let moment = now();
        assigner_ref.tell(timestamped_event(moment));
        assigner_ref.tell(timestamped_event(moment + 6));
        assigner_ref.tell(timestamped_event(moment + 6));
        assigner_ref.tell(watermark(moment + 23));
        wait(1);
        //wait(1);
        // Inspect and assert
        let sink_inspect = sink.definition().lock().unwrap();
        let r2 = &sink_inspect.data.len();
        assert_eq!(r2, &2);
        let r0 = &sink_inspect.data[0].data;
        assert_eq!(r0, &3);
        let r1 = &sink_inspect.data[1].data;
        assert_eq!(r1, &2);
    }
    #[test]
    fn window_empty() {
        // check that we receive correct number windows from fast forwarding
        let (assigner_ref, sink) = window_assigner_test_setup(5, 5, 0);
        wait(1);
        assigner_ref.tell(watermark(now() + 1));
        assigner_ref.tell(watermark(now() + 7));
        wait(1);
        let sink_inspect = sink.definition().lock().unwrap();
        // The number of windows is hard to assert with dynamic window starts
        //assert_eq!(&sink_inspect.data.len(), &(1 as usize));
        // We should've receieved at least one window which is empty
        let r0 = &sink_inspect.data.len();
        assert_eq!(r0, &0);
    }
}<|MERGE_RESOLUTION|>--- conflicted
+++ resolved
@@ -3,22 +3,18 @@
 
 use crate::{
     prelude::{
-        state::{Handle, MapState, ValueState},
+        state::{Backend, Bundle, Handle, MapState, RegistrationToken, Session, ValueState},
         *,
     },
     stream::operator::{window::WindowContext, OperatorContext},
     timer::TimerBackend,
 };
-use arcon_state::{Backend, Bundle, RegistrationToken, Session};
 use prost::Message;
-<<<<<<< HEAD
-use static_assertions::_core::marker::PhantomData;
 use std::{
     collections::hash_map::DefaultHasher,
     hash::{BuildHasher, BuildHasherDefault, Hash, Hasher},
+    marker::PhantomData,
 };
-=======
->>>>>>> c707f08a
 
 /*
     EventTimeWindowAssigner
@@ -126,14 +122,9 @@
             late_arrival_time: late,
             window,
             keyed,
-<<<<<<< HEAD
 
             state: EventTimeWindowAssignerState::new(),
             _marker: Default::default(),
-=======
-            window_start: state_backend.build("window_start").with_item_key(0).value(),
-            active_windows: state_backend.build("window_active").map(),
->>>>>>> c707f08a
         }
     }
 
