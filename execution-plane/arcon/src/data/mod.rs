// Copyright (c) 2020, KTH Royal Institute of Technology.
// SPDX-License-Identifier: AGPL-3.0-only

/// Serialisers and Deserialiser for in-flight data
pub mod flight_serde;

use crate::{error::ArconResult, macros::*};
use ::serde::{Deserialize, Serialize};
use abomonation::Abomonation;
use kompact::prelude::*;
<<<<<<< HEAD
use prost::Message as PMessage;
use std::{fmt::Debug, hash::Hash};

/// Type that can be passed through the Arcon runtime
pub trait ArconType:
    Clone
    + Debug
    + Sync
    + Send
    + PMessage
    + Default
    + Abomonation
    + Serialize
    + for<'de> Deserialize<'de>
    + 'static
=======
use std::fmt::Debug;
use std::hash::{Hash, Hasher};
use std::ops::Deref;

/// Type that can be passed through the Arcon runtime
pub trait ArconType:
    Clone + Debug + Hash + Sync + Send + prost::Message + Default + Abomonation + 'static
>>>>>>> 772cfb8f
where
    Self: std::marker::Sized,
{
    /// Encodes `ArconType` into serialised Protobuf data.
    fn encode_storage(&self) -> ArconResult<Vec<u8>> {
        let mut buf = Vec::with_capacity(self.encoded_len());
        self.encode(&mut buf).map_err(|e| {
            arcon_err_kind!("Failed to encode ArconType with err {}", e.to_string())
        })?;
        Ok(buf)
    }
    /// Decodes bytes from encoded Protobuf data to `ArconType`
    fn decode_storage(bytes: &mut [u8]) -> ArconResult<Self> {
        let mut buf = bytes.into_buf();
        let res: Self = Self::decode(&mut buf).map_err(|e| {
            arcon_err_kind!("Failed to decode ArconType with err {}", e.to_string())
        })?;
        Ok(res)
    }
}

<<<<<<< HEAD
/// Watermark
#[derive(
    PMessage, Clone, Copy, Ord, PartialOrd, Eq, PartialEq, Abomonation, Serialize, Deserialize,
)]
=======
/// An Enum containing all possible stream events that may occur in an execution
#[derive(prost::Oneof, Clone, Abomonation)]
pub enum ArconEvent<A: ArconType> {
    /// A stream element containing some data of type [ArconType] and an optional timestamp [u64]
    #[prost(message, tag = "1")]
    Element(ArconElement<A>),
    /// A [Watermark] message
    #[prost(message, tag = "2")]
    Watermark(Watermark),
    /// An [Epoch] marker message
    #[prost(message, tag = "3")]
    Epoch(Epoch),
    /// A death message
    #[prost(message, tag = "4")]
    Death(String),
}

/// A Stream element containing some data and timestamp
#[derive(prost::Message, Clone, Abomonation)]
pub struct ArconElement<A: ArconType> {
    #[prost(message, tag = "1")]
    pub data: Option<A>,
    #[prost(message, tag = "2")]
    pub timestamp: Option<u64>,
}

impl<A: ArconType> ArconElement<A> {
    /// Creates an ArconElement without a timestamp
    pub fn new(data: A) -> Self {
        ArconElement {
            data: Some(data),
            timestamp: None,
        }
    }

    /// Creates an ArconElement with a timestamp
    pub fn with_timestamp(data: A, ts: u64) -> Self {
        ArconElement {
            data: Some(data),
            timestamp: Some(ts),
        }
    }
}

/// Watermark message containing a [u64] timestamp
#[derive(prost::Message, Clone, Copy, Abomonation)]
>>>>>>> 772cfb8f
pub struct Watermark {
    #[prost(uint64, tag = "1")]
    pub timestamp: u64,
}

impl Watermark {
    pub fn new(timestamp: u64) -> Self {
        Watermark { timestamp }
    }
}

<<<<<<< HEAD
/// Epoch
#[derive(PMessage, Clone, Copy, Abomonation, Serialize, Deserialize)]
=======
/// Epoch marker message
#[derive(prost::Message, Clone, Copy, Abomonation)]
>>>>>>> 772cfb8f
pub struct Epoch {
    #[prost(uint64, tag = "1")]
    pub epoch: u64,
}

impl Epoch {
    pub fn new(epoch: u64) -> Self {
        Epoch { epoch }
    }
}

<<<<<<< HEAD
/// Wrapper for unifying passing of Elements and other stream messages (watermarks)
#[derive(Clone, Debug, Abomonation, Serialize, Deserialize)]
#[serde(bound = "A: ArconType")]
pub enum ArconEvent<A: ArconType> {
    Element(ArconElement<A>),
    Watermark(Watermark),
    Epoch(Epoch),
}

#[derive(
    PMessage, PartialEq, Eq, PartialOrd, Ord, Hash, Copy, Clone, Abomonation, Serialize, Deserialize,
)]
pub struct NodeID {
    #[prost(uint32, tag = "1")]
    pub id: u32,
}

impl NodeID {
    pub fn new(new_id: u32) -> NodeID {
        NodeID { id: new_id }
    }
}

impl From<u32> for NodeID {
    fn from(id: u32) -> Self {
        NodeID::new(id)
    }
}

#[derive(Clone, Debug, Abomonation, Serialize, Deserialize)]
#[serde(bound = "A: ArconType")]
=======
/// An ArconMessage contains a batch of [ArconEvent] and one [NodeID] identifier
#[derive(Debug, Clone, Abomonation)]
>>>>>>> 772cfb8f
pub struct ArconMessage<A: ArconType> {
    /// Buffer of ArconEvents
    pub events: Vec<ArconEvent<A>>,
    /// ID identifying where the message is sent from
    pub sender: NodeID,
}

/// Convenience methods
impl<A: ArconType> ArconMessage<A> {
    /// Creates an ArconMessage with a single [ArconEvent::Watermark] event
    ///
    /// This function should only be used for development and test purposes.
    pub fn watermark(timestamp: u64, sender: NodeID) -> ArconMessage<A> {
        ArconMessage {
            events: vec![ArconEvent::<A>::Watermark(Watermark { timestamp })],
            sender,
        }
    }
    /// Creates an ArconMessage with a single [ArconEvent::Epoch] event
    ///
    /// This function should only be used for development and test purposes.
    pub fn epoch(epoch: u64, sender: NodeID) -> ArconMessage<A> {
        ArconMessage {
            events: vec![ArconEvent::<A>::Epoch(Epoch { epoch })],
            sender,
        }
    }
    /// Creates an ArconMessage with a single [ArconEvent::Death] event
    ///
    /// This function should only be used for development and test purposes.
    pub fn death(msg: String, sender: NodeID) -> ArconMessage<A> {
        ArconMessage {
            events: vec![ArconEvent::<A>::Death(msg)],
            sender,
        }
    }
    /// Creates an ArconMessage with a single [ArconEvent::Element] event
    ///
    /// This function should only be used for development and test purposes.
    pub fn element(data: A, timestamp: Option<u64>, sender: NodeID) -> ArconMessage<A> {
        ArconMessage {
            events: vec![ArconEvent::Element(ArconElement {
                data: Some(data),
                timestamp,
            })],
            sender,
        }
    }
}

<<<<<<< HEAD
/// A stream element that contains an `ArconType` and an optional timestamp
#[derive(Clone, Debug, Abomonation, Serialize, Deserialize)]
#[serde(bound = "A: ArconType")]
pub struct ArconElement<A: ArconType> {
    pub data: A,
    pub timestamp: Option<u64>,
=======
/// A NodeID is used to identify a message sender
#[derive(prost::Message, PartialEq, Eq, PartialOrd, Ord, Hash, Copy, Clone, Abomonation)]
pub struct NodeID {
    #[prost(uint32, tag = "1")]
    pub id: u32,
>>>>>>> 772cfb8f
}

impl NodeID {
    pub fn new(new_id: u32) -> NodeID {
        NodeID { id: new_id }
    }
}

impl From<u32> for NodeID {
    fn from(id: u32) -> Self {
        NodeID::new(id)
    }
}

// Implement ArconType for all data types that are supported
impl ArconType for u32 {}
impl ArconType for u64 {}
impl ArconType for i32 {}
impl ArconType for i64 {}
impl ArconType for ArconF32 {}
impl ArconType for ArconF64 {}
impl ArconType for bool {}
impl ArconType for String {}

/// Float wrapper for f32 in order to impl Hash [std::hash::Hash]
///
/// The `Hash` impl rounds the floats down to an integer and then hashes it.
#[derive(Clone, prost::Message, Abomonation)]
pub struct ArconF32 {
    #[prost(float, tag = "1")]
    pub value: f32,
}

impl ArconF32 {
    pub fn new(value: f32) -> ArconF32 {
        ArconF32 { value }
    }
}

impl Hash for ArconF32 {
    fn hash<H: Hasher>(&self, state: &mut H) {
        let s: u64 = self.value.trunc() as u64;
        s.hash(state);
    }
}

impl From<f32> for ArconF32 {
    fn from(value: f32) -> Self {
        ArconF32::new(value)
    }
}

impl std::str::FromStr for ArconF32 {
    type Err = ::std::num::ParseFloatError;
    fn from_str(s: &str) -> std::result::Result<Self, Self::Err> {
        let f: f32 = s.parse::<f32>()?;
        Ok(ArconF32::new(f))
    }
}
impl Deref for ArconF32 {
    type Target = f32;

    fn deref(&self) -> &Self::Target {
        &self.value
    }
}

impl PartialEq for ArconF32 {
    fn eq(&self, other: &Self) -> bool {
        self.value == other.value
    }
}

/// Float wrapper for f64 in order to impl Hash [std::hash::Hash]
///
/// The `Hash` impl rounds the floats down to an integer and then hashes it.
#[derive(Clone, prost::Message, Abomonation)]
pub struct ArconF64 {
    #[prost(double, tag = "1")]
    pub value: f64,
}

impl ArconF64 {
    pub fn new(value: f64) -> ArconF64 {
        ArconF64 { value }
    }
}

impl Hash for ArconF64 {
    fn hash<H: Hasher>(&self, state: &mut H) {
        let s: u64 = self.value.trunc() as u64;
        s.hash(state);
    }
}

impl From<f64> for ArconF64 {
    fn from(value: f64) -> Self {
        ArconF64::new(value)
    }
}

impl std::str::FromStr for ArconF64 {
    type Err = ::std::num::ParseFloatError;
    fn from_str(s: &str) -> std::result::Result<Self, Self::Err> {
        let f: f64 = s.parse::<f64>()?;
        Ok(ArconF64::new(f))
    }
}
impl Deref for ArconF64 {
    type Target = f64;

    fn deref(&self) -> &Self::Target {
        &self.value
    }
}

impl PartialEq for ArconF64 {
    fn eq(&self, other: &Self) -> bool {
        self.value == other.value
    }
}

#[cfg(test)]
pub mod test {
    use super::*;

    #[arcon]
    pub struct ArconDataTest {
        #[prost(uint32, tag = "1")]
        pub id: u32,
        #[prost(uint32, repeated, tag = "2")]
        pub items: Vec<u32>,
    }

    #[test]
    fn arcon_type_serde_test() {
        let items = vec![1, 2, 3, 4, 5, 6, 7];
        let data = ArconDataTest {
            id: 1,
            items: items.clone(),
        };
        let mut bytes = data.encode_storage().unwrap();
        let decoded = ArconDataTest::decode_storage(&mut bytes).unwrap();
        assert_eq!(decoded.items, items);
    }
}<|MERGE_RESOLUTION|>--- conflicted
+++ resolved
@@ -8,14 +8,16 @@
 use ::serde::{Deserialize, Serialize};
 use abomonation::Abomonation;
 use kompact::prelude::*;
-<<<<<<< HEAD
-use prost::Message as PMessage;
-use std::{fmt::Debug, hash::Hash};
+use prost::{Message as PMessage, Oneof as POneof};
+use std::fmt::Debug;
+use std::hash::{Hash, Hasher};
+use std::ops::Deref;
 
 /// Type that can be passed through the Arcon runtime
 pub trait ArconType:
     Clone
     + Debug
+    + Hash
     + Sync
     + Send
     + PMessage
@@ -24,15 +26,6 @@
     + Serialize
     + for<'de> Deserialize<'de>
     + 'static
-=======
-use std::fmt::Debug;
-use std::hash::{Hash, Hasher};
-use std::ops::Deref;
-
-/// Type that can be passed through the Arcon runtime
-pub trait ArconType:
-    Clone + Debug + Hash + Sync + Send + prost::Message + Default + Abomonation + 'static
->>>>>>> 772cfb8f
 where
     Self: std::marker::Sized,
 {
@@ -54,14 +47,8 @@
     }
 }
 
-<<<<<<< HEAD
-/// Watermark
-#[derive(
-    PMessage, Clone, Copy, Ord, PartialOrd, Eq, PartialEq, Abomonation, Serialize, Deserialize,
-)]
-=======
 /// An Enum containing all possible stream events that may occur in an execution
-#[derive(prost::Oneof, Clone, Abomonation)]
+#[derive(POneof, Clone, Abomonation)]
 pub enum ArconEvent<A: ArconType> {
     /// A stream element containing some data of type [ArconType] and an optional timestamp [u64]
     #[prost(message, tag = "1")]
@@ -78,7 +65,7 @@
 }
 
 /// A Stream element containing some data and timestamp
-#[derive(prost::Message, Clone, Abomonation)]
+#[derive(PMessage, Clone, Abomonation)]
 pub struct ArconElement<A: ArconType> {
     #[prost(message, tag = "1")]
     pub data: Option<A>,
@@ -105,8 +92,9 @@
 }
 
 /// Watermark message containing a [u64] timestamp
-#[derive(prost::Message, Clone, Copy, Abomonation)]
->>>>>>> 772cfb8f
+#[derive(
+    PMessage, Clone, Copy, Ord, PartialOrd, Eq, PartialEq, Abomonation, Serialize, Deserialize,
+)]
 pub struct Watermark {
     #[prost(uint64, tag = "1")]
     pub timestamp: u64,
@@ -118,13 +106,8 @@
     }
 }
 
-<<<<<<< HEAD
-/// Epoch
+/// Epoch marker message
 #[derive(PMessage, Clone, Copy, Abomonation, Serialize, Deserialize)]
-=======
-/// Epoch marker message
-#[derive(prost::Message, Clone, Copy, Abomonation)]
->>>>>>> 772cfb8f
 pub struct Epoch {
     #[prost(uint64, tag = "1")]
     pub epoch: u64,
@@ -136,42 +119,9 @@
     }
 }
 
-<<<<<<< HEAD
-/// Wrapper for unifying passing of Elements and other stream messages (watermarks)
+/// An ArconMessage contains a batch of [ArconEvent] and one [NodeID] identifier
 #[derive(Clone, Debug, Abomonation, Serialize, Deserialize)]
 #[serde(bound = "A: ArconType")]
-pub enum ArconEvent<A: ArconType> {
-    Element(ArconElement<A>),
-    Watermark(Watermark),
-    Epoch(Epoch),
-}
-
-#[derive(
-    PMessage, PartialEq, Eq, PartialOrd, Ord, Hash, Copy, Clone, Abomonation, Serialize, Deserialize,
-)]
-pub struct NodeID {
-    #[prost(uint32, tag = "1")]
-    pub id: u32,
-}
-
-impl NodeID {
-    pub fn new(new_id: u32) -> NodeID {
-        NodeID { id: new_id }
-    }
-}
-
-impl From<u32> for NodeID {
-    fn from(id: u32) -> Self {
-        NodeID::new(id)
-    }
-}
-
-#[derive(Clone, Debug, Abomonation, Serialize, Deserialize)]
-#[serde(bound = "A: ArconType")]
-=======
-/// An ArconMessage contains a batch of [ArconEvent] and one [NodeID] identifier
-#[derive(Debug, Clone, Abomonation)]
->>>>>>> 772cfb8f
 pub struct ArconMessage<A: ArconType> {
     /// Buffer of ArconEvents
     pub events: Vec<ArconEvent<A>>,
@@ -222,20 +172,13 @@
     }
 }
 
-<<<<<<< HEAD
-/// A stream element that contains an `ArconType` and an optional timestamp
-#[derive(Clone, Debug, Abomonation, Serialize, Deserialize)]
-#[serde(bound = "A: ArconType")]
-pub struct ArconElement<A: ArconType> {
-    pub data: A,
-    pub timestamp: Option<u64>,
-=======
 /// A NodeID is used to identify a message sender
-#[derive(prost::Message, PartialEq, Eq, PartialOrd, Ord, Hash, Copy, Clone, Abomonation)]
+#[derive(
+PMessage, PartialEq, Eq, PartialOrd, Ord, Hash, Copy, Clone, Abomonation, Serialize, Deserialize,
+)]
 pub struct NodeID {
     #[prost(uint32, tag = "1")]
     pub id: u32,
->>>>>>> 772cfb8f
 }
 
 impl NodeID {
@@ -263,7 +206,7 @@
 /// Float wrapper for f32 in order to impl Hash [std::hash::Hash]
 ///
 /// The `Hash` impl rounds the floats down to an integer and then hashes it.
-#[derive(Clone, prost::Message, Abomonation)]
+#[derive(Clone, PMessage, Abomonation)]
 pub struct ArconF32 {
     #[prost(float, tag = "1")]
     pub value: f32,
@@ -312,7 +255,7 @@
 /// Float wrapper for f64 in order to impl Hash [std::hash::Hash]
 ///
 /// The `Hash` impl rounds the floats down to an integer and then hashes it.
-#[derive(Clone, prost::Message, Abomonation)]
+#[derive(Clone, PMessage, Abomonation)]
 pub struct ArconF64 {
     #[prost(double, tag = "1")]
     pub value: f64,
@@ -363,6 +306,7 @@
     use super::*;
 
     #[arcon]
+    #[derive(PMessage)]
     pub struct ArconDataTest {
         #[prost(uint32, tag = "1")]
         pub id: u32,
