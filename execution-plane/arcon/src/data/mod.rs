use crate::streaming::task::NodeID;
use arcon_messages::protobuf::ArconNetworkMessage_oneof_payload::*;
use crate::error::ArconResult;
use crate::macros::*;
use crate::messages::protobuf::messages::ArconNetworkMessage;
use crate::messages::protobuf::*;
use serde::de::{DeserializeOwned, Deserializer, SeqAccess, Visitor};
use serde::ser::SerializeSeq;
use serde::*;
use std::fmt::{Debug, Display};
use std::hash::{Hash, Hasher};
use std::marker::PhantomData;
use std::ops::Deref;

/// Type that can be passed through the Arcon runtime
pub trait ArconType: Sync + Send + Clone + Copy + Debug + Serialize + DeserializeOwned {}

/// Wrapper for unifying passing of Elements and other stream messages (watermarks)
#[derive(Clone, Debug, Copy)]
pub enum ArconEvent<A: 'static + ArconType> {
    Element(ArconElement<A>),
    Watermark(Watermark),
    Epoch(Epoch),
}

#[derive(Clone, Debug)]
pub struct ArconMessage<A: 'static + ArconType> {
    pub event: ArconEvent<A>,
    pub sender: NodeID,
}

// Convenience methods, "message factories"
impl<A: 'static + ArconType> ArconMessage<A> {
<<<<<<< HEAD
    pub fn watermark(timestamp: u64, sender: String) -> ArconMessage<A> {
=======
    pub fn watermark(timestamp: u64, sender: NodeID) -> ArconMessage<A> {
>>>>>>> 7f8964fb
        ArconMessage {
            event: ArconEvent::<A>::Watermark(Watermark { timestamp }),
            sender,
        }
    }
<<<<<<< HEAD
    pub fn element(data: A, timestamp: Option<u64>, sender: String) -> ArconMessage<A> {
=======
    pub fn epoch(epoch: u64, sender: NodeID) -> ArconMessage<A> {
        ArconMessage {
            event: ArconEvent::<A>::Epoch(Epoch { epoch }),
            sender,
        }
    }
    pub fn element(data: A, timestamp: Option<u64>, sender: NodeID) -> ArconMessage<A> {
>>>>>>> 7f8964fb
        ArconMessage {
            event: ArconEvent::Element(ArconElement { data, timestamp }),
            sender,
        }
    }
}

/// Watermark
#[derive(Clone, Debug, Copy)]
pub struct Watermark {
    pub timestamp: u64,
}

impl Watermark {
    pub fn new(timestamp: u64) -> Self {
        Watermark { timestamp }
    }
}

/// Epoch
#[derive(Clone, Debug, Copy)]
pub struct Epoch {
    pub epoch: u64,
}

impl Epoch {
    pub fn new(epoch: u64) -> Self {
        Epoch { epoch }
    }
}

impl<A: 'static + ArconType> ArconMessage<A> {
    pub fn to_remote(&self) -> ArconResult<ArconNetworkMessage> {
        match self.event {
            ArconEvent::Element(e) => {
                let serialised_event: Vec<u8> = bincode::serialize(&e.data).map_err(|e| {
                    arcon_err_kind!("Failed to serialise event with err {}", e.to_string())
                })?;

                let timestamp = e.timestamp.unwrap_or(0);
                // TODO: Add Sender info to the ArconNetworkMessage
                Ok(create_element(serialised_event, timestamp))
            }
            ArconEvent::Watermark(w) => {
                let mut msg = ArconNetworkMessage::new();
                let mut msg_watermark = messages::Watermark::new();
                msg_watermark.set_timestamp(w.timestamp);
                msg.set_watermark(msg_watermark);
                msg.set_sender(self.sender.id);
                Ok(msg)
            }
            ArconEvent::Epoch(e) => {
                let mut msg = ArconNetworkMessage::new();
                let mut msg_checkpoint = messages::Checkpoint::new();
                msg_checkpoint.set_epoch(e.epoch);
                msg.set_checkpoint(msg_checkpoint);
                msg.set_sender(self.sender.id);
                Ok(msg)
            }
        }
    }

    pub fn from_remote(message: ArconNetworkMessage) -> ArconResult<Self> {
        let sender = message.get_sender();
        let payload = message.payload.unwrap();
        match payload {
            element(e) => {
                let data: A = bincode::deserialize(e.get_data()).map_err(|e| {
                    arcon_err_kind!("Failed to deserialise event with err {}", e.to_string())
                })?;
                Ok(ArconMessage::<A>::element(
                    data,
                    Some(e.get_timestamp()),
<<<<<<< HEAD
                    sender,
                ))
            }
            watermark(w) => Ok(ArconMessage::watermark(w.timestamp, sender)),
            checkpoint(_) => {
                unimplemented!();
=======
                    sender.into(),
                ))
>>>>>>> 7f8964fb
            }
            watermark(w) => Ok(ArconMessage::watermark(w.timestamp, sender.into())),
            checkpoint(c) => Ok(ArconMessage::epoch(c.epoch, sender.into())),
        }
    }
}

/// A stream element that contains an `ArconType` and an optional timestamp
#[derive(Clone, Debug, Copy)]
pub struct ArconElement<A>
where
    A: 'static + ArconType,
{
    pub data: A,
    pub timestamp: Option<u64>,
}

impl<A> ArconElement<A>
where
    A: 'static + ArconType,
{
    pub fn new(data: A) -> Self {
        ArconElement {
            data,
            timestamp: None,
        }
    }

    pub fn with_timestamp(data: A, ts: u64) -> Self {
        ArconElement {
            data,
            timestamp: Some(ts),
        }
    }
}

#[repr(C)]
#[derive(Clone, Copy, Debug, Serialize, Deserialize)]
pub struct Pair<K, V> {
    pub ele1: K,
    pub ele2: V,
}

unsafe impl<K, V> Send for Pair<K, V> {}
unsafe impl<K, V> Sync for Pair<K, V> {}

/// `ArconVec` is essentially the same as a `WeldVec`,
/// however, it is reintroduced here to add extra features
/// and to easier integrate with serialisation/deserialisation
#[repr(C)]
#[derive(Copy)]
pub struct ArconVec<A: ArconType> {
    pub ptr: *const A,
    pub len: i64,
}

impl<A: ArconType> Clone for ArconVec<A> {
    fn clone(&self) -> ArconVec<A> {
        let boxed_vec = Box::new(self.to_vec());
        let arcon_vec: ArconVec<A> = ArconVec::new(*boxed_vec);
        arcon_vec
    }
}

impl<A: ArconType> ArconVec<A> {
    /// Create a new `ArconVec`
    ///
    /// ```rust
    /// use arcon::data::ArconVec;
    ///
    /// let mut vec = vec![1,2,3,4,5];
    /// let arcon_vec = ArconVec::new(vec);
    /// assert_eq!(arcon_vec.len, 5);
    /// ```
    pub fn new(mut vec: Vec<A>) -> Self {
        vec.shrink_to_fit();

        let arcon_vec = ArconVec {
            ptr: vec.as_ptr() as *const A,
            len: vec.len() as i64,
        };

        // NOTE: Explicitly do not destruct the Vec to which ArconVec
        //       points to. Deallocation will be handled later on
        std::mem::forget(vec);

        arcon_vec
    }

    /// Turns `ArconVec` into a normal Rust Vec
    ///
    /// ```rust
    /// use arcon::data::ArconVec;
    ///
    /// let mut vec = vec![1,2,3,4,5];
    /// let arcon_vec = ArconVec::new(vec.clone());
    /// let rust_vec = arcon_vec.to_vec();
    /// assert_eq!(vec, rust_vec);
    /// ```
    pub fn to_vec(&self) -> Vec<A> {
        let boxed: Box<[A]> = unsafe {
            Vec::from_raw_parts(self.ptr as *mut A, self.len as usize, self.len as usize)
                .into_boxed_slice()
        };
        let vec = boxed.clone().into_vec();
        std::mem::forget(boxed);
        vec
    }
}

/// Access `ArconVec` as slice
///
/// ```rust
/// use arcon::data::ArconVec;
///
/// let mut vec = vec![1,2,3,4,5];
/// let arcon_vec = ArconVec::new(vec);
/// assert_eq!(arcon_vec[0], 1);
/// ```
impl<A: ArconType> Deref for ArconVec<A> {
    type Target = [A];

    fn deref(&self) -> &Self::Target {
        unsafe { std::slice::from_raw_parts(self.ptr, self.len as usize) }
    }
}

impl<A: ArconType> Display for ArconVec<A> {
    fn fmt(&self, f: &mut std::fmt::Formatter<'_>) -> std::fmt::Result {
        let vec: Vec<A> = self.to_vec();
        write!(f, "{:?}", vec)
    }
}

impl<A: ArconType> Debug for ArconVec<A> {
    fn fmt(&self, f: &mut std::fmt::Formatter<'_>) -> std::fmt::Result {
        let vec: Vec<A> = self.to_vec();
        write!(f, "{:?}", vec)
    }
}

unsafe impl<A: ArconType> Sync for ArconVec<A> {}
unsafe impl<A: ArconType> Send for ArconVec<A> {}

/// `Serde` visitor for deserialisation of `ArconVec`
struct ArconVecVisitor<A: ArconType> {
    marker: PhantomData<fn() -> ArconVec<A>>,
}

impl<A: ArconType> ArconVecVisitor<A> {
    fn new() -> Self {
        ArconVecVisitor {
            marker: PhantomData,
        }
    }
}

/// Defines how the `ArconVecVisitor` is supposed to
/// traverse and deserialize the `ArconVec`
impl<'de, A> Visitor<'de> for ArconVecVisitor<A>
where
    A: ArconType,
{
    type Value = ArconVec<A>;

    fn expecting(&self, formatter: &mut std::fmt::Formatter) -> std::fmt::Result {
        formatter.write_str("an ArconVec")
    }

    fn visit_seq<M>(self, mut access: M) -> Result<Self::Value, M::Error>
    where
        M: SeqAccess<'de>,
    {
        let mut vec: Vec<A> = Vec::with_capacity(access.size_hint().unwrap_or(0));

        while let Some(value) = access.next_element::<A>()? {
            vec.push(value);
        }

        Ok(ArconVec::new(vec))
    }
}

/// Implements the `Deserialize` trait for `ArconVec`
impl<'de, A> Deserialize<'de> for ArconVec<A>
where
    A: ArconType,
{
    fn deserialize<D>(deserializer: D) -> Result<Self, D::Error>
    where
        D: Deserializer<'de>,
    {
        deserializer.deserialize_seq(ArconVecVisitor::new())
    }
}

impl<A: ArconType> Serialize for ArconVec<A>
where
    A: Serialize,
{
    fn serialize<S>(&self, serializer: S) -> Result<S::Ok, S::Error>
    where
        S: Serializer,
    {
        let mut vec: Vec<A> = unsafe {
            Vec::from_raw_parts(self.ptr as *mut A, self.len as usize, self.len as usize)
        };

        let mut seq = serializer.serialize_seq(Some(self.len as usize))?;
        for e in vec.iter_mut() {
            seq.serialize_element(&e)?;
        }

        // We do not want to call the destructor to the underlying pointer
        std::mem::forget(vec);

        seq.end()
    }
}

/// Float wrappers for Arcon
///
/// The `Hash` impl rounds the floats down to an integer
/// and then hashes it. Might want to change this later on..
#[arcon]
pub struct ArconF32(f32);

impl Hash for ArconF32 {
    fn hash<H: Hasher>(&self, state: &mut H) {
        let s: u64 = self.0.trunc() as u64;
        s.hash(state);
    }
}

impl std::str::FromStr for ArconF32 {
    type Err = ::std::num::ParseFloatError;
    fn from_str(s: &str) -> std::result::Result<Self, Self::Err> {
        let f: f32 = s.parse::<f32>()?;
        Ok(ArconF32(f))
    }
}

impl Deref for ArconF32 {
    type Target = f32;

    fn deref(&self) -> &Self::Target {
        &self.0
    }
}

#[arcon]
pub struct ArconF64(f64);

impl Hash for ArconF64 {
    fn hash<H: Hasher>(&self, state: &mut H) {
        let s: u64 = self.0.trunc() as u64;
        s.hash(state);
    }
}

impl std::str::FromStr for ArconF64 {
    type Err = ::std::num::ParseFloatError;
    fn from_str(s: &str) -> std::result::Result<Self, Self::Err> {
        let f: f64 = s.parse::<f64>()?;
        Ok(ArconF64(f))
    }
}

impl Deref for ArconF64 {
    type Target = f64;

    fn deref(&self) -> &Self::Target {
        &self.0
    }
}

/// Implements `ArconType` for all data types that are supported
impl ArconType for u8 {}
impl ArconType for u16 {}
impl ArconType for u32 {}
impl ArconType for u64 {}
impl ArconType for i8 {}
impl ArconType for i16 {}
impl ArconType for i32 {}
impl ArconType for i64 {}
impl ArconType for f32 {}
impl ArconType for f64 {}
impl<A: ArconType> ArconType for ArconVec<A> {}
impl<K: ArconType, V: ArconType> ArconType for Pair<K, V> {}

#[cfg(test)]
mod tests {
    use super::*;
    use crate::weld::module::*;
    use weld::WeldContext;

    #[test]
    fn basic_arcon_collection_test() {
        let code = String::from("|x: vec[i32]| map(x, |a: i32| a + i32(5))");
        let module = Module::new(code).unwrap();
        let ref mut ctx = WeldContext::new(&module.conf()).unwrap();
        let input: Vec<i32> = vec![1, 2, 3, 4, 5];
        let vec = ArconVec::new(input);
        let result: ModuleRun<ArconVec<i32>> = module.run(&vec, ctx).unwrap();
        let data = result.0;
        assert_eq!(data.len, 5);
        let expected: Vec<i32> = vec![6, 7, 8, 9, 10];
        let result_collection = data.to_vec();
        assert_eq!(expected, result_collection);
    }

    #[test]
    fn nested_arcon_collection_test() {
        let code = String::from("|x: vec[vec[i32]]| map(x, |a: vec[i32]| len(a))");
        let module = Module::new(code).unwrap();
        let ref mut ctx = WeldContext::new(&module.conf()).unwrap();
        let v1 = vec![1, 2, 3, 4, 5];
        let v1_arcon = ArconVec::new(v1);
        let v2 = vec![6, 7, 8, 9, 10, 11, 12, 13, 14, 15];
        let v2_arcon = ArconVec::new(v2);
        let input = vec![v1_arcon, v2_arcon];
        let result: ModuleRun<ArconVec<i64>> = module.run(&input, ctx).unwrap();
        let data = result.0;
        assert_eq!(data.len, 2);
        let result_collection = data.to_vec();
        let expected = vec![5, 10];
        assert_eq!(expected, result_collection);
    }

    #[test]
    fn arcon_vec_serder_test() {
        let v1: Vec<i32> = vec![1, 2, 3, 4, 5];
        let v1_arcon = ArconVec::new(v1);
        let bytes = bincode::serialize(&v1_arcon).unwrap();

        {
            let deser_vec: ArconVec<i32> = bincode::deserialize(&bytes).unwrap();
            assert_eq!(deser_vec.len, 5);
            for i in 0..5 {
                assert_eq!((i + 1) as i32, deser_vec[i]);
            }
            let code = String::from("|x: vec[i32]| map(x, |a: i32| a + i32(5))");
            let module = Module::new(code).unwrap();
            let ref mut ctx = WeldContext::new(&module.conf()).unwrap();
            let result: ModuleRun<ArconVec<i32>> = module.run(&deser_vec, ctx).unwrap();
            let data = result.0;
            for i in 0..5 {
                assert_eq!((i + 6) as i32, data[i]);
            }

            let _ = bincode::serialize(&data).unwrap();
        }
    }
}<|MERGE_RESOLUTION|>--- conflicted
+++ resolved
@@ -1,9 +1,9 @@
-use crate::streaming::task::NodeID;
-use arcon_messages::protobuf::ArconNetworkMessage_oneof_payload::*;
 use crate::error::ArconResult;
 use crate::macros::*;
 use crate::messages::protobuf::messages::ArconNetworkMessage;
 use crate::messages::protobuf::*;
+use crate::streaming::task::NodeID;
+use arcon_messages::protobuf::ArconNetworkMessage_oneof_payload::*;
 use serde::de::{DeserializeOwned, Deserializer, SeqAccess, Visitor};
 use serde::ser::SerializeSeq;
 use serde::*;
@@ -31,19 +31,12 @@
 
 // Convenience methods, "message factories"
 impl<A: 'static + ArconType> ArconMessage<A> {
-<<<<<<< HEAD
-    pub fn watermark(timestamp: u64, sender: String) -> ArconMessage<A> {
-=======
     pub fn watermark(timestamp: u64, sender: NodeID) -> ArconMessage<A> {
->>>>>>> 7f8964fb
         ArconMessage {
             event: ArconEvent::<A>::Watermark(Watermark { timestamp }),
             sender,
         }
     }
-<<<<<<< HEAD
-    pub fn element(data: A, timestamp: Option<u64>, sender: String) -> ArconMessage<A> {
-=======
     pub fn epoch(epoch: u64, sender: NodeID) -> ArconMessage<A> {
         ArconMessage {
             event: ArconEvent::<A>::Epoch(Epoch { epoch }),
@@ -51,7 +44,6 @@
         }
     }
     pub fn element(data: A, timestamp: Option<u64>, sender: NodeID) -> ArconMessage<A> {
->>>>>>> 7f8964fb
         ArconMessage {
             event: ArconEvent::Element(ArconElement { data, timestamp }),
             sender,
@@ -125,17 +117,8 @@
                 Ok(ArconMessage::<A>::element(
                     data,
                     Some(e.get_timestamp()),
-<<<<<<< HEAD
-                    sender,
-                ))
-            }
-            watermark(w) => Ok(ArconMessage::watermark(w.timestamp, sender)),
-            checkpoint(_) => {
-                unimplemented!();
-=======
                     sender.into(),
                 ))
->>>>>>> 7f8964fb
             }
             watermark(w) => Ok(ArconMessage::watermark(w.timestamp, sender.into())),
             checkpoint(c) => Ok(ArconMessage::epoch(c.epoch, sender.into())),
