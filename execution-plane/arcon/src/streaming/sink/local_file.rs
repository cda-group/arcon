use crate::data::ArconEvent;
use crate::prelude::*;
use std::fs::File;
use std::fs::OpenOptions;
use std::io::Write;

#[derive(ComponentDefinition)]
pub struct LocalFileSink<A>
where
    A: ArconType + 'static,
{
    ctx: ComponentContext<Self>,
    file: File,
    in_channels: Vec<NodeID>,
}

impl<A> LocalFileSink<A>
where
    A: ArconType + 'static,
{
    pub fn new(file_path: &str, in_channels: Vec<NodeID>) -> Self {
        let file = OpenOptions::new()
            .write(true)
            .create(true)
            .append(true)
            .open(file_path)
            .expect("Failed to open file");

        LocalFileSink {
            ctx: ComponentContext::new(),
            file,
            in_channels,
        }
    }

    fn handle_event(&mut self, event: &ArconEvent<A>) {
        match event {
            ArconEvent::Element(e) => {
                if let Err(err) = writeln!(self.file, "{:?}", e.data) {
                    error!(
                        self.ctx.log(),
                        "Failed to write sink element to file sink with err {}",
                        err.to_string()
                    );
                }
            }
            _ => {}
        }
    }
}

impl<A> Provide<ControlPort> for LocalFileSink<A>
where
    A: ArconType + 'static,
{
    fn handle(&mut self, _event: ControlEvent) -> () {}
}

impl<A> Actor for LocalFileSink<A>
where
    A: ArconType + 'static,
{
    type Message = ArconMessage<A>;

    fn receive_local(&mut self, msg: Self::Message) {
        if self.in_channels.contains(&msg.sender) {
            debug!(self.ctx.log(), "Got event {:?}", msg.event);
            self.handle_event(&msg.event);
        }
    }
    fn receive_network(&mut self, _msg: NetMessage) {
        unimplemented!();
    }
}

#[cfg(test)]
mod tests {
    use super::*;
    use std::io::{BufRead, BufReader};
    use tempfile::NamedTempFile;

    #[test]
    fn local_file_sink_test() {
        let system = KompactConfig::default().build().expect("KompactSystem");

        let file = NamedTempFile::new().unwrap();
        let file_path = file.path().to_string_lossy().into_owned();

        let node_id = NodeID::new(1);
        let sink_comp = system.create_and_start(move || {
<<<<<<< HEAD
            let sink: LocalFileSink<i32> = LocalFileSink::new(&file_path, vec!["test".to_string()]);
=======
            let sink: LocalFileSink<i32> = LocalFileSink::new(&file_path, vec![node_id]);
>>>>>>> 7f8964fb
            sink
        });
        let input_one = ArconMessage::element(6 as i32, None, node_id);
        let input_two = ArconMessage::element(2 as i32, None, node_id);
        let input_three = ArconMessage::element(15 as i32, None, node_id);
        let input_four = ArconMessage::element(30 as i32, None, node_id);

        let target_ref: ActorRef<ArconMessage<i32>> = sink_comp.actor_ref();
        target_ref.tell(input_one);
        target_ref.tell(input_two);
        target_ref.tell(input_three);
        target_ref.tell(input_four);

        std::thread::sleep(std::time::Duration::from_secs(1));

        let file = File::open(file.path()).expect("no such file");
        let buf = BufReader::new(file);
        let result: Vec<i32> = buf
            .lines()
            .map(|l| l.unwrap().parse::<i32>().expect("could not parse line"))
            .collect();

        let expected: Vec<i32> = vec![6, 2, 15, 30];
        assert_eq!(result, expected);
        let _ = system.shutdown();
    }
}<|MERGE_RESOLUTION|>--- conflicted
+++ resolved
@@ -88,11 +88,7 @@
 
         let node_id = NodeID::new(1);
         let sink_comp = system.create_and_start(move || {
-<<<<<<< HEAD
-            let sink: LocalFileSink<i32> = LocalFileSink::new(&file_path, vec!["test".to_string()]);
-=======
             let sink: LocalFileSink<i32> = LocalFileSink::new(&file_path, vec![node_id]);
->>>>>>> 7f8964fb
             sink
         });
         let input_one = ArconMessage::element(6 as i32, None, node_id);
