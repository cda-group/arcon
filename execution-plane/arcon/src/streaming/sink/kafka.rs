use crate::prelude::*;
<<<<<<< HEAD
use futures::{Complete, Future};
use kompact::prelude::*;
use rdkafka::config::ClientConfig;
use rdkafka::error::{KafkaError, KafkaResult, RDKafkaError};
use rdkafka::message::*;
use rdkafka::producer::{FutureProducer, FutureRecord};
use serde::Deserialize;
use std::str::FromStr;
use std::time::Duration;
=======
use futures::Future;
use rdkafka::config::ClientConfig;
use rdkafka::error::KafkaResult;
use rdkafka::message::*;
use rdkafka::producer::{FutureProducer, FutureRecord};

>>>>>>> 7f8964fb
/*
    KafkaSink: Buffers received elements
    Writes and commits buffers on epoch
*/
#[allow(dead_code)]
pub struct KafkaSink<IN>
where
    IN: 'static + ArconType,
{
    bootstrap_server: String,
    topic: String,
    offset: u32,
    batch_size: u32,
    producer: FutureProducer,
    buffer: Vec<ArconElement<IN>>,
}

impl<IN> KafkaSink<IN>
where
    IN: 'static + ArconType,
{
    pub fn new(bootstrap_server: String, topic: String, offset: u32) -> KafkaSink<IN> {
        let mut config = ClientConfig::new();
        config
            .set("group.id", "example_consumer_group_id")
            .set("bootstrap.servers", &bootstrap_server)
            .set("produce.offset.report", "true")
            .set("message.timeout.ms", "5000");
        let result: KafkaResult<FutureProducer> = config.create();
        match result {
            Ok(producer) => KafkaSink {
                bootstrap_server,
                topic,
                offset,
                batch_size: 100,
                producer: producer,
                buffer: Vec::new(),
            },
            _ => {
                panic!("Failed to start KafkaSink");
            }
        }
    }

    pub fn commit_buffer(&mut self) -> () {
        //println!("sink committing buffer");
        // Will asynchronously try to write all messages in the buffer
        // But will block the thread until all commits are complete
        let mut futures = Vec::new();
        for element in self.buffer.drain(..) {
            if let Ok(serialized) = serde_json::to_string(&element.data) {
                futures.push(self.producer.send(
                    FutureRecord::to(&self.topic).payload(&serialized).key(&()),
                    0, // The future will return RDKafkaError::QueueFull without retrying
                ));
            }
        }
<<<<<<< HEAD
        //let mut new_buffer = Vec::new();
        for future in futures {
            match future.wait() {
                Complete => {}
            }
=======

        // Write synchronously
        for future in futures {
            future.wait();
>>>>>>> 7f8964fb
        }
    }
}

impl<IN> Task<IN, IN> for KafkaSink<IN>
where
    IN: 'static + ArconType,
{
<<<<<<< HEAD
    fn handle(&mut self, event: ControlEvent) -> () {
        match event {
            ControlEvent::Start => {}
            _ => {
                error!(self.ctx.log(), "bad ControlEvent");
            }
        }
    }
}

impl<IN> Actor for KafkaSink<IN>
where
    IN: 'static + ArconType,
{
    // TODO: should probably be changed to ArconMessage?
    type Message = Box<ArconEvent<IN>>;
    fn receive_local(&mut self, msg: Self::Message) {
        self.handle_event(*msg);
    }

    fn receive_network(&mut self, _msg: NetMessage) {
        unimplemented!();
    }
}

#[cfg(test)]
mod tests {
    use super::*;
    use std::{thread, time};
    #[arcon]
    struct Thing {
        id: u32,
        attribute: i32,
        location: Point,
    }
    #[arcon]
    struct Point {
        x: f32,
        y: f32,
    }

    //#[test] Used for "manual testing" during developement
    fn kafka_sink() -> Result<()> {
        let system = KompactConfig::default().build().expect("KompactSystem");

        let kafka_source: KafkaSink<Thing> =
            KafkaSink::new("localhost:9092".to_string(), "test".to_string(), 0);
        let (source, _) = system.create_and_register(move || kafka_source);

        system.start(&source);
        let thing_a = Thing {
            id: 0,
            attribute: 100,
            location: Point {
                x: 0.52,
                y: 113.3233,
            },
        };
        let thing_b = Thing {
            id: 1,
            attribute: 101,
            location: Point { x: -0.52, y: 15.0 },
        };
        source.actor_ref().tell(
            Box::new(ArconEvent::Element(ArconElement::new(thing_a))),
            &system,
        );
        source.actor_ref().tell(
            Box::new(ArconEvent::Element(ArconElement::new(thing_b))),
            &system,
        );
        thread::sleep(time::Duration::from_secs(10));
        Ok(())
    }
}
=======
    fn handle_element(&mut self, element: ArconElement<IN>) -> ArconResult<Vec<ArconEvent<IN>>> {
        //println!("sink buffering element");
        self.buffer.push(element);
        Ok(Vec::new())
    }
    fn handle_watermark(&mut self, _w: Watermark) -> ArconResult<Vec<ArconEvent<IN>>> {
        Ok(Vec::new())
    }
    fn handle_epoch(&mut self, _epoch: Epoch) -> ArconResult<Vec<u8>> {
        self.commit_buffer();
        Ok(Vec::new())
    }
}

// Tested via kafka_source
>>>>>>> 7f8964fb
<|MERGE_RESOLUTION|>--- conflicted
+++ resolved
@@ -1,22 +1,10 @@
 use crate::prelude::*;
-<<<<<<< HEAD
-use futures::{Complete, Future};
-use kompact::prelude::*;
-use rdkafka::config::ClientConfig;
-use rdkafka::error::{KafkaError, KafkaResult, RDKafkaError};
-use rdkafka::message::*;
-use rdkafka::producer::{FutureProducer, FutureRecord};
-use serde::Deserialize;
-use std::str::FromStr;
-use std::time::Duration;
-=======
 use futures::Future;
 use rdkafka::config::ClientConfig;
 use rdkafka::error::KafkaResult;
 use rdkafka::message::*;
 use rdkafka::producer::{FutureProducer, FutureRecord};
 
->>>>>>> 7f8964fb
 /*
     KafkaSink: Buffers received elements
     Writes and commits buffers on epoch
@@ -74,18 +62,10 @@
                 ));
             }
         }
-<<<<<<< HEAD
-        //let mut new_buffer = Vec::new();
-        for future in futures {
-            match future.wait() {
-                Complete => {}
-            }
-=======
 
         // Write synchronously
         for future in futures {
             future.wait();
->>>>>>> 7f8964fb
         }
     }
 }
@@ -94,83 +74,6 @@
 where
     IN: 'static + ArconType,
 {
-<<<<<<< HEAD
-    fn handle(&mut self, event: ControlEvent) -> () {
-        match event {
-            ControlEvent::Start => {}
-            _ => {
-                error!(self.ctx.log(), "bad ControlEvent");
-            }
-        }
-    }
-}
-
-impl<IN> Actor for KafkaSink<IN>
-where
-    IN: 'static + ArconType,
-{
-    // TODO: should probably be changed to ArconMessage?
-    type Message = Box<ArconEvent<IN>>;
-    fn receive_local(&mut self, msg: Self::Message) {
-        self.handle_event(*msg);
-    }
-
-    fn receive_network(&mut self, _msg: NetMessage) {
-        unimplemented!();
-    }
-}
-
-#[cfg(test)]
-mod tests {
-    use super::*;
-    use std::{thread, time};
-    #[arcon]
-    struct Thing {
-        id: u32,
-        attribute: i32,
-        location: Point,
-    }
-    #[arcon]
-    struct Point {
-        x: f32,
-        y: f32,
-    }
-
-    //#[test] Used for "manual testing" during developement
-    fn kafka_sink() -> Result<()> {
-        let system = KompactConfig::default().build().expect("KompactSystem");
-
-        let kafka_source: KafkaSink<Thing> =
-            KafkaSink::new("localhost:9092".to_string(), "test".to_string(), 0);
-        let (source, _) = system.create_and_register(move || kafka_source);
-
-        system.start(&source);
-        let thing_a = Thing {
-            id: 0,
-            attribute: 100,
-            location: Point {
-                x: 0.52,
-                y: 113.3233,
-            },
-        };
-        let thing_b = Thing {
-            id: 1,
-            attribute: 101,
-            location: Point { x: -0.52, y: 15.0 },
-        };
-        source.actor_ref().tell(
-            Box::new(ArconEvent::Element(ArconElement::new(thing_a))),
-            &system,
-        );
-        source.actor_ref().tell(
-            Box::new(ArconEvent::Element(ArconElement::new(thing_b))),
-            &system,
-        );
-        thread::sleep(time::Duration::from_secs(10));
-        Ok(())
-    }
-}
-=======
     fn handle_element(&mut self, element: ArconElement<IN>) -> ArconResult<Vec<ArconEvent<IN>>> {
         //println!("sink buffering element");
         self.buffer.push(element);
@@ -185,5 +88,4 @@
     }
 }
 
-// Tested via kafka_source
->>>>>>> 7f8964fb
+// Tested via kafka_source