use crate::prelude::*;
use core::marker::PhantomData;
use std::sync::Arc;
use weld::WeldContext;

/// FlatMap task
///
/// IN: Input Event
/// OUT: Output Event
pub struct FlatMap<IN, OUT>
where
    IN: 'static + ArconType,
    OUT: 'static + ArconType,
{
    udf: Arc<Module>,
    udf_ctx: WeldContext,
    metric: TaskMetric,
    _in: PhantomData<IN>,
    _out: PhantomData<OUT>,
}

impl<IN, OUT> FlatMap<IN, OUT>
where
    IN: 'static + ArconType,
    OUT: 'static + ArconType,
{
    pub fn new(udf: Arc<Module>) -> Self {
        let ctx = WeldContext::new(&udf.conf()).unwrap();
        FlatMap {
            udf: udf.clone(),
            udf_ctx: ctx,
            metric: TaskMetric::new(),
            _in: PhantomData,
            _out: PhantomData,
        }
    }

    fn run_udf(&mut self, event: &IN) -> ArconResult<ArconVec<OUT>> {
        let run: ModuleRun<ArconVec<OUT>> = self.udf.run(event, &mut self.udf_ctx)?;
        let ns = run.1;
        self.metric.update_avg(ns);
        Ok(run.0)
    }
}

impl<IN, OUT> Task<IN, OUT> for FlatMap<IN, OUT>
where
    IN: 'static + ArconType,
    OUT: 'static + ArconType,
{
    fn handle_watermark(&mut self, _w: Watermark) -> ArconResult<Vec<ArconEvent<OUT>>> {
        Ok(Vec::new())
    }

    fn handle_element(&mut self, element: ArconElement<IN>) -> ArconResult<Vec<ArconEvent<OUT>>> {
        let mut ret = Vec::new();
        let result = self.run_udf(&(element.data))?;
        for i in 0..result.len {
            ret.push(ArconEvent::Element(ArconElement {
                data: result[i as usize],
                timestamp: element.timestamp,
            }));
        }
        Ok(ret)
    }
    fn handle_epoch(&mut self, _epoch: Epoch) -> ArconResult<Vec<u8>> {
        Ok(Vec::new())
    }
}

#[cfg(test)]
mod tests {
    use super::*;
    use crate::prelude::DebugSink;

    #[test]
    fn flatmap_unit_test() {
        let weld_code = String::from("|x: vec[i32]| map(x, |a: i32| a + i32(5))");
        let module = Arc::new(Module::new(weld_code).unwrap());
        let mut flatmap = FlatMap::<ArconVec<i32>, i32>::new(module);

        let vec: Vec<i32> = vec![1, 2, 3, 4, 5];
        let arcon_vec = ArconVec::new(vec);
        let input = ArconElement::new(arcon_vec);

        let exec_result = flatmap.handle_element(input);
        let expected: Vec<i32> = vec![6, 7, 8, 9, 10];
        let mut result_vec = Vec::new();

        if let Ok(result) = exec_result {
            for event in result {
                if let ArconEvent::Element(element) = event {
                    result_vec.push(element.data)
                }
            }
        }
        assert_eq!(result_vec, expected);
    }

    #[test]
    fn flatmap_integration_test() {
        let system = KompactConfig::default().build().expect("KompactSystem");

        let sink_comp = system.create_and_start(move || {
            let sink: DebugSink<i32> = DebugSink::new();
            sink
        });

        let actor_ref: ActorRef<ArconMessage<i32>> = sink_comp.actor_ref();
        let channel = Channel::Local(actor_ref);
        let channel_strategy: Box<ChannelStrategy<i32>> = Box::new(Forward::new(channel));

        let weld_code = String::from("|x: vec[i32]| map(x, |a: i32| a + i32(5))");
        let module = Arc::new(Module::new(weld_code).unwrap());
        let flatmap_node = system.create_and_start(move || {
            Node::<ArconVec<i32>, i32>::new(
<<<<<<< HEAD
                "node1".to_string(),
                vec!["test".to_string()],
=======
                1.into(),
                vec![0.into()],
>>>>>>> 7f8964fb
                channel_strategy,
                Box::new(FlatMap::<ArconVec<i32>, i32>::new(module)),
            )
        });

        let vec: Vec<i32> = vec![1, 2, 3, 4, 5];
        let arcon_vec = ArconVec::new(vec);

        let target_ref = flatmap_node.actor_ref();
<<<<<<< HEAD
        target_ref.tell(ArconMessage::<ArconVec<i32>>::element(
            arcon_vec,
            Some(0),
            "test".to_string(),
        ));
=======
        target_ref.tell(
            Box::new(ArconMessage::<ArconVec<i32>>::element(
                arcon_vec,
                Some(0),
                0.into(),
            )),
            &system,
        );
>>>>>>> 7f8964fb

        std::thread::sleep(std::time::Duration::from_secs(3));
        {
            let comp_inspect = &sink_comp.definition().lock().unwrap();
            let expected: Vec<i32> = vec![6, 7, 8, 9, 10];
            for i in 0..5 {
                assert_eq!(comp_inspect.data[i].data, expected[i]);
            }
        }
        let _ = system.shutdown();
    }
}<|MERGE_RESOLUTION|>--- conflicted
+++ resolved
@@ -114,13 +114,8 @@
         let module = Arc::new(Module::new(weld_code).unwrap());
         let flatmap_node = system.create_and_start(move || {
             Node::<ArconVec<i32>, i32>::new(
-<<<<<<< HEAD
-                "node1".to_string(),
-                vec!["test".to_string()],
-=======
                 1.into(),
                 vec![0.into()],
->>>>>>> 7f8964fb
                 channel_strategy,
                 Box::new(FlatMap::<ArconVec<i32>, i32>::new(module)),
             )
@@ -130,22 +125,11 @@
         let arcon_vec = ArconVec::new(vec);
 
         let target_ref = flatmap_node.actor_ref();
-<<<<<<< HEAD
         target_ref.tell(ArconMessage::<ArconVec<i32>>::element(
             arcon_vec,
             Some(0),
-            "test".to_string(),
+            0.into(),
         ));
-=======
-        target_ref.tell(
-            Box::new(ArconMessage::<ArconVec<i32>>::element(
-                arcon_vec,
-                Some(0),
-                0.into(),
-            )),
-            &system,
-        );
->>>>>>> 7f8964fb
 
         std::thread::sleep(std::time::Duration::from_secs(3));
         {
