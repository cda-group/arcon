use crate::prelude::*;
use std::marker::PhantomData;
use std::sync::Arc;
use weld::WeldContext;

pub struct Filter<IN>
where
    IN: 'static + ArconType,
{
    udf: Arc<Module>,
    udf_ctx: WeldContext,
    metric: TaskMetric,
    _in: PhantomData<IN>,
}

impl<IN> Filter<IN>
where
    IN: 'static + ArconType,
{
    pub fn new(udf: Arc<Module>) -> Self {
        let ctx = WeldContext::new(&udf.conf()).unwrap();
        Filter {
            udf: udf.clone(),
            udf_ctx: ctx,
            metric: TaskMetric::new(),
            _in: PhantomData,
        }
    }

    fn run_udf(&mut self, event: &IN) -> ArconResult<WeldBool> {
        let run: ModuleRun<WeldBool> = self.udf.run(event, &mut self.udf_ctx)?;
        let ns = run.1;
        self.metric.update_avg(ns);
        Ok(run.0)
    }
}

impl<IN> Task<IN, IN> for Filter<IN>
where
    IN: 'static + ArconType,
{
    fn handle_watermark(&mut self, _w: Watermark) -> ArconResult<Vec<ArconEvent<IN>>> {
        Ok(Vec::new())
    }

    fn handle_element(&mut self, element: ArconElement<IN>) -> ArconResult<Vec<ArconEvent<IN>>> {
        let result = self.run_udf(&(element.data))?;
        if result == 1 {
            return Ok(vec![ArconEvent::Element(element)]);
        } else {
            Ok(Vec::new())
        }
    }
    fn handle_epoch(&mut self, _epoch: Epoch) -> ArconResult<Vec<u8>> {
        Ok(Vec::new())
    }
}

#[cfg(test)]
mod tests {
    use super::*;

    #[test]
    fn filter_unit_test() {
        let weld_code = String::from("|x: i32| x > 5");
        let module = Arc::new(Module::new(weld_code).unwrap());
        let mut filter = Filter::<i32>::new(module);

        let i1 = ArconElement::new(6 as i32);
        let i2 = ArconElement::new(2 as i32);

        let mut result_vec = Vec::new();
        let r1 = filter.handle_element(i1);
        let r2 = filter.handle_element(i2);
        result_vec.push(r1);
        result_vec.push(r2);

        let expected: Vec<i32> = vec![6];
        let mut results = Vec::new();
        for r in result_vec {
            if let Ok(result) = r {
                for event in result {
                    if let ArconEvent::Element(element) = event {
                        results.push(element.data)
                    }
                }
            }
        }
        assert_eq!(results, expected);
    }

    #[test]
    fn filter_integration_test() {
        let system = KompactConfig::default().build().expect("KompactSystem");

        let sink_comp = system.create_and_start(move || {
            let sink: DebugSink<i32> = DebugSink::new();
            sink
        });

        let actor_ref: ActorRef<ArconMessage<i32>> = sink_comp.actor_ref();
        let channel = Channel::Local(actor_ref);
        let channel_strategy: Box<ChannelStrategy<i32>> = Box::new(Forward::new(channel));

        let weld_code = String::from("|x: i32| x > 5");
        let module = Arc::new(Module::new(weld_code).unwrap());
        let filter_task = system.create_and_start(move || {
            Node::<i32, i32>::new(
<<<<<<< HEAD
                "node1".to_string(),
                vec!["test".to_string()],
=======
                1.into(),
                vec![0.into()],
>>>>>>> 7f8964fb
                channel_strategy,
                Box::new(Filter::<i32>::new(module)),
            )
        });

        let input_one = ArconMessage::element(6 as i32, None, 0.into());
        let input_two = ArconMessage::element(2 as i32, None, 0.into());

        let target_ref = filter_task.actor_ref();
        target_ref.tell(input_one);
        target_ref.tell(input_two);

        std::thread::sleep(std::time::Duration::from_secs(1));
        {
            let comp_inspect = &sink_comp.definition().lock().unwrap();
            assert_eq!(comp_inspect.data[0].data, 6);
            assert_eq!(comp_inspect.data.len(), 1);
        }
        let _ = system.shutdown();
    }
}<|MERGE_RESOLUTION|>--- conflicted
+++ resolved
@@ -106,13 +106,8 @@
         let module = Arc::new(Module::new(weld_code).unwrap());
         let filter_task = system.create_and_start(move || {
             Node::<i32, i32>::new(
-<<<<<<< HEAD
-                "node1".to_string(),
-                vec!["test".to_string()],
-=======
                 1.into(),
                 vec![0.into()],
->>>>>>> 7f8964fb
                 channel_strategy,
                 Box::new(Filter::<i32>::new(module)),
             )
