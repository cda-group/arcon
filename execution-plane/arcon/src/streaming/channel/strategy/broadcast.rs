use crate::data::{ArconMessage, ArconType};
<<<<<<< HEAD
use crate::prelude::KompactSystem;
use crate::streaming::channel::strategy::{channel_output, ChannelStrategy};
use crate::streaming::channel::Channel;
use arcon_error::ArconResult;
=======
use crate::streaming::channel::strategy::{channel_output, ChannelStrategy};
use crate::streaming::channel::Channel;
use arcon_error::ArconResult;
use kompact::KompactSystem;
use std::marker::PhantomData;
>>>>>>> 7f8964fb

pub struct Broadcast<A>
where
    A: 'static + ArconType,
{
    out_channels: Vec<Channel<A>>,
}

impl<A> Broadcast<A>
where
    A: 'static + ArconType,
{
    pub fn new(out_channels: Vec<Channel<A>>) -> Broadcast<A> {
        Broadcast { out_channels }
    }
}

impl<A> ChannelStrategy<A> for Broadcast<A>
where
    A: 'static + ArconType,
{
    fn output(&mut self, message: ArconMessage<A>, source: &KompactSystem) -> ArconResult<()> {
        for channel in &self.out_channels {
            let _ = channel_output(channel, message.clone(), source)?;
        }
        Ok(())
    }

    fn add_channel(&mut self, channel: Channel<A>) {
        self.out_channels.push(channel);
    }
    fn remove_channel(&mut self, _channel: Channel<A>) {
        unimplemented!();
    }
}

#[cfg(test)]
mod tests {
    use super::*;
    use crate::streaming::channel::strategy::tests::*;
    use crate::streaming::sink::debug::DebugSink;
<<<<<<< HEAD
    use kompact::prelude::*;
=======
    use kompact::default_components::*;
    use kompact::*;
>>>>>>> 7f8964fb
    use std::sync::Arc;

    #[test]
    fn broadcast_local_test() {
        let system = KompactConfig::default().build().expect("KompactSystem");

        let components: u32 = 8;
        let total_msgs: u64 = 10;

        let mut channels: Vec<Channel<Input>> = Vec::new();
        let mut comps: Vec<Arc<crate::prelude::Component<DebugSink<Input>>>> = Vec::new();

        for _i in 0..components {
            let comp = system.create_and_start(move || DebugSink::<Input>::new());
            let actor_ref: ActorRef<ArconMessage<Input>> = comp.actor_ref();
            channels.push(Channel::Local(actor_ref));
            comps.push(comp);
        }

        let mut channel_strategy: Box<ChannelStrategy<Input>> = Box::new(Broadcast::new(channels));

        for _i in 0..total_msgs {
<<<<<<< HEAD
            let input = ArconMessage::element(Input { id: 1 }, None, "test".to_string());
=======
            let input = ArconMessage::element(Input { id: 1 }, None, 1.into());
>>>>>>> 7f8964fb
            // Just assume it is all sent from same comp
            let _ = channel_strategy.output(input, &system);
        }

        std::thread::sleep(std::time::Duration::from_secs(1));

        // Each of the 8 components should havesame amount of msgs..
        for comp in comps {
            let comp_inspect = &comp.definition().lock().unwrap();
            assert_eq!(comp_inspect.data.len() as u64, total_msgs);
        }
        let _ = system.shutdown();
    }

    #[test]
    fn broadcast_local_and_remote() {
        let (system, remote) = {
            let system = || {
                let mut cfg = KompactConfig::new();
                cfg.system_components(DeadletterBox::new, NetworkConfig::default().build());
                cfg.build().expect("KompactSystem")
            };
            (system(), system())
        };

        let local_components: u32 = 4;
        let remote_components: u32 = 4;
        let total_msgs: u64 = 5;

        let mut channels: Vec<Channel<Input>> = Vec::new();
        let mut comps: Vec<Arc<crate::prelude::Component<DebugSink<Input>>>> = Vec::new();

        // Create local components
        for _i in 0..local_components {
            let comp = system.create_and_start(move || DebugSink::<Input>::new());
            let actor_ref: ActorRef<ArconMessage<Input>> = comp.actor_ref();
            channels.push(Channel::Local(actor_ref));
            comps.push(comp);
        }

        // Create remote components
        for i in 0..remote_components {
            let comp = remote.create_and_start(move || DebugSink::<Input>::new());
            let comp_id = format!("comp_{}", i);
            let _ = remote.register_by_alias(&comp, comp_id.clone());
            remote.start(&comp);

            let remote_path = ActorPath::Named(NamedPath::with_system(
                remote.system_path(),
                vec![comp_id.into()],
            ));
            channels.push(Channel::Remote(remote_path));
            comps.push(comp);
        }
        std::thread::sleep(std::time::Duration::from_secs(1));

        let mut channel_strategy: Box<ChannelStrategy<Input>> = Box::new(Broadcast::new(channels));

        for _i in 0..total_msgs {
<<<<<<< HEAD
            let input = ArconMessage::element(Input { id: 1 }, None, "test".to_string());
=======
            let input = ArconMessage::element(Input { id: 1 }, None, 1.into());
>>>>>>> 7f8964fb
            // Just assume it is all sent from same comp
            let _ = channel_strategy.output(input, &system);
        }

        std::thread::sleep(std::time::Duration::from_secs(1));

        // Each of the 8 components should have same amount of msgs..
        for comp in comps {
            let comp_inspect = &comp.definition().lock().unwrap();
            assert_eq!(comp_inspect.data.len() as u64, total_msgs);
        }
        let _ = system.shutdown();
    }
}<|MERGE_RESOLUTION|>--- conflicted
+++ resolved
@@ -1,16 +1,8 @@
 use crate::data::{ArconMessage, ArconType};
-<<<<<<< HEAD
 use crate::prelude::KompactSystem;
 use crate::streaming::channel::strategy::{channel_output, ChannelStrategy};
 use crate::streaming::channel::Channel;
 use arcon_error::ArconResult;
-=======
-use crate::streaming::channel::strategy::{channel_output, ChannelStrategy};
-use crate::streaming::channel::Channel;
-use arcon_error::ArconResult;
-use kompact::KompactSystem;
-use std::marker::PhantomData;
->>>>>>> 7f8964fb
 
 pub struct Broadcast<A>
 where
@@ -52,12 +44,7 @@
     use super::*;
     use crate::streaming::channel::strategy::tests::*;
     use crate::streaming::sink::debug::DebugSink;
-<<<<<<< HEAD
     use kompact::prelude::*;
-=======
-    use kompact::default_components::*;
-    use kompact::*;
->>>>>>> 7f8964fb
     use std::sync::Arc;
 
     #[test]
@@ -80,11 +67,7 @@
         let mut channel_strategy: Box<ChannelStrategy<Input>> = Box::new(Broadcast::new(channels));
 
         for _i in 0..total_msgs {
-<<<<<<< HEAD
-            let input = ArconMessage::element(Input { id: 1 }, None, "test".to_string());
-=======
             let input = ArconMessage::element(Input { id: 1 }, None, 1.into());
->>>>>>> 7f8964fb
             // Just assume it is all sent from same comp
             let _ = channel_strategy.output(input, &system);
         }
@@ -144,11 +127,7 @@
         let mut channel_strategy: Box<ChannelStrategy<Input>> = Box::new(Broadcast::new(channels));
 
         for _i in 0..total_msgs {
-<<<<<<< HEAD
-            let input = ArconMessage::element(Input { id: 1 }, None, "test".to_string());
-=======
             let input = ArconMessage::element(Input { id: 1 }, None, 1.into());
->>>>>>> 7f8964fb
             // Just assume it is all sent from same comp
             let _ = channel_strategy.output(input, &system);
         }
