--- conflicted
+++ resolved
@@ -69,11 +69,7 @@
     use super::*;
     use crate::streaming::channel::strategy::tests::*;
     use crate::streaming::sink::debug::DebugSink;
-<<<<<<< HEAD
     use kompact::prelude::*;
-=======
-    use kompact::*;
->>>>>>> 7f8964fb
     use std::sync::Arc;
 
     #[test]
@@ -97,11 +93,7 @@
         let mut channel_strategy: Box<ChannelStrategy<Input>> = Box::new(RoundRobin::new(channels));
 
         for _i in 0..total_msgs {
-<<<<<<< HEAD
-            let input = ArconMessage::element(Input { id: 1 }, None, "test".to_string());
-=======
             let input = ArconMessage::element(Input { id: 1 }, None, 1.into());
->>>>>>> 7f8964fb
             // Just assume it is all sent from same comp
             let _ = channel_strategy.output(input, &system);
         }
