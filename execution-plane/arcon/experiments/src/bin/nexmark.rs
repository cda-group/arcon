--- conflicted
+++ resolved
@@ -163,15 +163,11 @@
             info!("Running CurrencyConversion query");
             queries::q1::q1(debug_mode, nexmark_config, &mut pipeline)
         }
-<<<<<<< HEAD
-    };
-=======
         NEXMarkQuery::LocalItemSuggestion => {
             info!("Running LocalItemSuggestion query");
-            queries::q3::q3(debug_mode, nexmark_config, &mut pipeline);
+            queries::q3::q3(debug_mode, nexmark_config, &mut pipeline)
         }
-    }
->>>>>>> bddbfdff
+    };
 
     if tui {
         pipeline.tui();
