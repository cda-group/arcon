// Copyright (c) 2020, KTH Royal Institute of Technology.
// SPDX-License-Identifier: AGPL-3.0-only

use crate::nexmark::{config::NEXMarkConfig, NEXMarkEvent};
use arcon::prelude::*;
use rand::{rngs::SmallRng, FromEntropy};

const RESCHEDULE_EVERY: usize = 500000;

#[derive(Debug, Clone, Copy)]
struct ContinueSending;
struct LoopbackPort;
impl Port for LoopbackPort {
    type Indication = Never;
    type Request = ContinueSending;
}

#[derive(ComponentDefinition)]
#[allow(dead_code)]
pub struct NEXMarkSource<OP>
where
    OP: Operator<IN = NEXMarkEvent> + 'static,
{
    ctx: ComponentContext<Self>,
<<<<<<< HEAD
    source_ctx: SourceContext<OP>,
=======
    loopback_send: RequiredPort<LoopbackPort, Self>,
    loopback_receive: ProvidedPort<LoopbackPort, Self>,
    source_ctx: SourceContext<NEXMarkEvent, OUT>,
>>>>>>> e0f727e5
    nexmark_config: NEXMarkConfig,
    timer: ::std::time::Instant,
    events_so_far: u32,
    watermark_counter: u64,
    duration_ns: u64,
}

impl<OP> NEXMarkSource<OP>
where
    OP: Operator<IN = NEXMarkEvent> + 'static,
{
<<<<<<< HEAD
    pub fn new(nexmark_config: NEXMarkConfig, source_ctx: SourceContext<OP>) -> Self {
=======
    pub fn new(
        mut nexmark_config: NEXMarkConfig,
        source_ctx: SourceContext<NEXMarkEvent, OUT>,
    ) -> Self {
        let timer = ::std::time::Instant::now();
        // Establish a start of the computation.
        let elapsed = timer.elapsed();
        let elapsed_ns =
            (elapsed.as_secs() * 1_000_000_000 + (elapsed.subsec_nanos() as u64)) as usize;
        nexmark_config.base_time_ns = elapsed_ns as u32;
        let duration_ns: u64 = nexmark_config.stream_timeout * 1_000_000_000;

>>>>>>> e0f727e5
        NEXMarkSource {
            ctx: ComponentContext::new(),
            loopback_send: RequiredPort::new(),
            loopback_receive: ProvidedPort::new(),
            source_ctx,
            nexmark_config,
            timer,
            events_so_far: 0,
            watermark_counter: 0,
            duration_ns,
        }
    }

    pub fn process(&mut self) {
        let mut rng = SmallRng::from_entropy();
        let mut iter_counter = 0;

        while iter_counter < RESCHEDULE_EVERY && self.events_so_far < self.nexmark_config.num_events
        {
            let next_event = crate::nexmark::NEXMarkEvent::create(
                self.events_so_far,
                &mut rng,
                &mut self.nexmark_config,
            );

            let elem = self.source_ctx.extract_element(next_event);
            debug!(self.ctx().log(), "Created elem {:?}", elem);
            self.source_ctx.process(elem);
            self.events_so_far += 1;

            self.watermark_counter += 1;
            if self.watermark_counter == self.source_ctx.watermark_interval {
                self.source_ctx.generate_watermark();
                self.watermark_counter = 0;
            }

            iter_counter += 1;
        }

        if iter_counter == RESCHEDULE_EVERY {
            self.loopback_send.trigger(ContinueSending);
        } else {
            // We are finished ...
            // Set watermark to max value to ensure everything triggers...
            self.source_ctx.watermark_update(u64::max_value());
            self.source_ctx.generate_watermark();
            // send death msg
            self.source_ctx
                .generate_death(String::from("nexmark_finished"));
            info!(
                self.ctx().log(),
                "Finished generating {} events", self.nexmark_config.num_events
            );
        }
    }
}

impl<OP> Provide<ControlPort> for NEXMarkSource<OP>
where
    OP: Operator<IN = NEXMarkEvent> + 'static,
{
    fn handle(&mut self, event: ControlEvent) {
        if let ControlEvent::Start = event {
            let shared = self.loopback_receive.share();
            self.loopback_send.connect(shared);
            self.loopback_send.trigger(ContinueSending);
        }
    }
}

<<<<<<< HEAD
impl<OP> Actor for NEXMarkSource<OP>
=======
impl<OUT> Provide<LoopbackPort> for NEXMarkSource<OUT>
where
    OUT: ArconType,
{
    fn handle(&mut self, _event: ContinueSending) {
        self.process();
    }
}

impl<OUT> Require<LoopbackPort> for NEXMarkSource<OUT>
where
    OUT: ArconType,
{
    fn handle(&mut self, _event: Never) {
        unreachable!("Never type has no instance");
    }
}

impl<OUT> Actor for NEXMarkSource<OUT>
>>>>>>> e0f727e5
where
    OP: Operator<IN = NEXMarkEvent> + 'static,
{
    type Message = ();
    fn receive_local(&mut self, _msg: Self::Message) {}
    fn receive_network(&mut self, _msg: NetMessage) {}
}<|MERGE_RESOLUTION|>--- conflicted
+++ resolved
@@ -22,13 +22,9 @@
     OP: Operator<IN = NEXMarkEvent> + 'static,
 {
     ctx: ComponentContext<Self>,
-<<<<<<< HEAD
-    source_ctx: SourceContext<OP>,
-=======
     loopback_send: RequiredPort<LoopbackPort, Self>,
     loopback_receive: ProvidedPort<LoopbackPort, Self>,
-    source_ctx: SourceContext<NEXMarkEvent, OUT>,
->>>>>>> e0f727e5
+    source_ctx: SourceContext<OP>,
     nexmark_config: NEXMarkConfig,
     timer: ::std::time::Instant,
     events_so_far: u32,
@@ -40,13 +36,7 @@
 where
     OP: Operator<IN = NEXMarkEvent> + 'static,
 {
-<<<<<<< HEAD
-    pub fn new(nexmark_config: NEXMarkConfig, source_ctx: SourceContext<OP>) -> Self {
-=======
-    pub fn new(
-        mut nexmark_config: NEXMarkConfig,
-        source_ctx: SourceContext<NEXMarkEvent, OUT>,
-    ) -> Self {
+    pub fn new(mut nexmark_config: NEXMarkConfig, source_ctx: SourceContext<OP>) -> Self {
         let timer = ::std::time::Instant::now();
         // Establish a start of the computation.
         let elapsed = timer.elapsed();
@@ -54,8 +44,6 @@
             (elapsed.as_secs() * 1_000_000_000 + (elapsed.subsec_nanos() as u64)) as usize;
         nexmark_config.base_time_ns = elapsed_ns as u32;
         let duration_ns: u64 = nexmark_config.stream_timeout * 1_000_000_000;
-
->>>>>>> e0f727e5
         NEXMarkSource {
             ctx: ComponentContext::new(),
             loopback_send: RequiredPort::new(),
@@ -126,29 +114,25 @@
     }
 }
 
-<<<<<<< HEAD
-impl<OP> Actor for NEXMarkSource<OP>
-=======
-impl<OUT> Provide<LoopbackPort> for NEXMarkSource<OUT>
+impl<OP> Provide<LoopbackPort> for NEXMarkSource<OP>
 where
-    OUT: ArconType,
+    OP: Operator<IN = NEXMarkEvent> + 'static,
 {
     fn handle(&mut self, _event: ContinueSending) {
         self.process();
     }
 }
 
-impl<OUT> Require<LoopbackPort> for NEXMarkSource<OUT>
+impl<OP> Require<LoopbackPort> for NEXMarkSource<OP>
 where
-    OUT: ArconType,
+    OP: Operator<IN = NEXMarkEvent> + 'static,
 {
     fn handle(&mut self, _event: Never) {
         unreachable!("Never type has no instance");
     }
 }
 
-impl<OUT> Actor for NEXMarkSource<OUT>
->>>>>>> e0f727e5
+impl<OP> Actor for NEXMarkSource<OP>
 where
     OP: Operator<IN = NEXMarkEvent> + 'static,
 {
