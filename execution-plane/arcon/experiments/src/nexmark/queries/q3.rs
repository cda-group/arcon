// Copyright (c) 2020, KTH Royal Institute of Technology.
// SPDX-License-Identifier: AGPL-3.0-only

use crate::nexmark::{
    config::NEXMarkConfig,
    queries::{Query, QueryTimer},
    Auction, Event, NEXMarkEvent, Person,
};
use arcon::{
    macros::*,
    prelude::*,
    stream::operator::{function::StatefulFlatMap, OperatorContext},
    timer,
};
use serde::{Deserialize, Serialize};

// SELECT person.name, person.city,
//      person.state, open_auction.id
// FROM open_auction, person, item
// WHERE open_auction.sellerId = person.id
//      AND person.state = ‘OR’
//      AND open_auction.itemid = item.id
//      AND item.categoryId = 10;

#[derive(prost::Oneof, Serialize, Deserialize, Clone, Abomonation, Hash)]
enum PersonOrAuctionInner {
    #[prost(message, tag = "1")]
    Person(Person),
    #[prost(message, tag = "2")]
    Auction(Auction),
}

#[arcon]
pub struct PersonOrAuction {
    #[prost(oneof = "PersonOrAuctionInner", tags = "1, 2")]
    inner: Option<PersonOrAuctionInner>,
}

#[arcon]
pub struct Q3Result {
    #[prost(string, tag = "1")]
    seller_name: String,
    #[prost(string, tag = "2")]
    seller_city: String,
    #[prost(string, tag = "3")]
    seller_state: String,
    #[prost(uint32, tag = "4")]
    auction_id: u32,
}

#[inline(always)]
fn person_or_auction_filter_map(mut event: NEXMarkEvent) -> Option<PersonOrAuction> {
    use PersonOrAuctionInner as P;
    match event.inner() {
        Event::Person(person) if &person.state == "OR" => Some(PersonOrAuction {
            inner: Some(P::Person(person)),
        }),
        Event::Auction(auction) => Some(PersonOrAuction {
            inner: Some(P::Auction(auction)),
        }),
        _ => None,
    }
}

pub struct QueryThree {}

impl Query for QueryThree {
    fn run(
        debug_mode: bool,
        nexmark_config: NEXMarkConfig,
        pipeline: &mut ArconPipeline,
    ) -> QueryTimer {
        let channel_batch_size = pipeline.arcon_conf().channel_batch_size;
        let watermark_interval = pipeline.arcon_conf().watermark_interval;
        let mut system = pipeline.system();

        // Define sink
        let (sink_ref, sink_port_opt) = super::sink::<Q3Result>(debug_mode, &mut system);
        let sink_channel = Channel::Local(sink_ref);
        let channel_strategy = ChannelStrategy::Forward(Forward::with_batch_size(
            sink_channel,
            NodeID::new(1),
            channel_batch_size,
        ));

        // Define Mapper

        let in_channels = vec![NodeID::new(1)];

        let node_description = String::from("stateful_flatmap_node");
        let node_one = q3_node(
            node_description.clone(),
            NodeID::new(0),
            in_channels.clone(),
            channel_strategy.clone(),
        );

        let node_comps = pipeline.create_node_manager(
            node_description,
            &q3_node,
            in_channels,
            channel_strategy,
<<<<<<< HEAD
            FilterMap::<NEXMarkEvent, PersonOrAuction>::new(&person_or_auction_filter_map),
            Box::new(InMemory::new("src".as_ref()).unwrap()),
            timer::none(),
=======
            vec![node_one],
>>>>>>> e0f727e5
        );

        {
            let mut system = pipeline.system();
            // Define source context
            let flatmapper_ref = node_comps.get(0).unwrap().actor_ref().hold().expect("fail");
            let channel = Channel::Local(flatmapper_ref);
            let channel_strategy = ChannelStrategy::Forward(Forward::new(channel, NodeID::new(1)));
            let source_context = SourceContext::new(
                watermark_interval,
                None, // no timestamp extractor
                channel_strategy,
                Box::new(FilterMap::<NEXMarkEvent, PersonOrAuction>::new(
                    &person_or_auction_filter_map,
                )),
                Box::new(InMemory::new("src".as_ref()).unwrap()),
            );

            super::source(sink_port_opt, nexmark_config, source_context, &mut system)
        }
    }
}

pub fn q3_node(
    descriptor: String,
    id: NodeID,
    in_channels: Vec<NodeID>,
    channel_strategy: ChannelStrategy<Q3Result>,
) -> Node<impl Operator<IN = PersonOrAuction, OUT = Q3Result>> {
    // SELECT person.name, person.city,
    //      person.state, open_auction.id
    // FROM open_auction, person, item
    // WHERE open_auction.sellerId = person.id
    //      AND person.state = ‘OR’
    //      AND open_auction.itemid = item.id
    //      AND item.categoryId = 10;

    #[inline(always)]
    fn flatmap_fn(
        ctx: OperatorContext<impl Operator>,
        person_or_auction: PersonOrAuction,
    ) -> Vec<Q3Result> {
        const PERSON: &str = "person_state";
        const PENDING_AUCTIONS: &str = "pending_auctions";

        use PersonOrAuctionInner as P;
        match person_or_auction.inner.unwrap() {
            P::Person(p) => {
                let person_state = ctx
                    .state_backend
                    .build(PERSON)
                    .with_item_key(p.id) // partitioning
                    .value::<Person>();

                person_state
                    .set(ctx.state_backend, p.clone())
                    .expect("Could not update person state");

                // check if any auctions are pending
                let pending_auctions = ctx
                    .state_backend
                    .build(PENDING_AUCTIONS)
                    .with_item_key(p.id)
                    .vec::<Auction>();

                if !pending_auctions
                    .is_empty(ctx.state_backend)
                    .expect("Could not check if pending auctions are empty")
                {
                    let auctions = pending_auctions
                        .get(ctx.state_backend)
                        .expect("Could not get pending auctions");

                    pending_auctions
                        .clear(ctx.state_backend)
                        .expect("Could not clear pending auctions");

                    auctions
                        .into_iter()
                        .flat_map(|a| {
                            if a.category == 10 {
                                Some(Q3Result {
                                    seller_name: p.name.clone(),
                                    seller_city: p.city.clone(),
                                    seller_state: p.state.clone(),
                                    auction_id: p.id,
                                })
                            } else {
                                None
                            }
                        })
                        .collect()
                } else {
                    vec![]
                }
            }
            P::Auction(auction) => {
                let person_state = ctx
                    .state_backend
                    .build(PERSON)
                    .with_item_key(auction.seller) // partitioning
                    .value::<Person>();

                let person = if let Some(p) = person_state
                    .get(ctx.state_backend)
                    .expect("Could not get person state")
                {
                    p
                } else {
                    // we don't have a user with that id, so add to pending
                    let pending_auctions = ctx
                        .state_backend
                        .build(PENDING_AUCTIONS)
                        .with_item_key(auction.seller)
                        .vec::<Auction>();

                    pending_auctions
                        .append(ctx.state_backend, auction)
                        .expect("Could not store the auction");

                    return vec![];
                };

                if auction.category == 10 {
                    vec![Q3Result {
                        seller_name: person.name,
                        seller_city: person.city,
                        seller_state: person.state,
                        auction_id: auction.id,
                    }]
                } else {
                    vec![]
                }
            }
        }
    }

    Node::new(
        descriptor,
        id,
        in_channels,
        channel_strategy,
        StatefulFlatMap::new(&flatmap_fn),
        Box::new(InMemory::new("flatmap".as_ref()).unwrap()),
        timer::none(),
    )
}<|MERGE_RESOLUTION|>--- conflicted
+++ resolved
@@ -100,13 +100,7 @@
             &q3_node,
             in_channels,
             channel_strategy,
-<<<<<<< HEAD
-            FilterMap::<NEXMarkEvent, PersonOrAuction>::new(&person_or_auction_filter_map),
-            Box::new(InMemory::new("src".as_ref()).unwrap()),
-            timer::none(),
-=======
             vec![node_one],
->>>>>>> e0f727e5
         );
 
         {
@@ -119,10 +113,9 @@
                 watermark_interval,
                 None, // no timestamp extractor
                 channel_strategy,
-                Box::new(FilterMap::<NEXMarkEvent, PersonOrAuction>::new(
-                    &person_or_auction_filter_map,
-                )),
+                FilterMap::<NEXMarkEvent, PersonOrAuction>::new(&person_or_auction_filter_map),
                 Box::new(InMemory::new("src".as_ref()).unwrap()),
+                timer::none(),
             );
 
             super::source(sink_port_opt, nexmark_config, source_context, &mut system)
