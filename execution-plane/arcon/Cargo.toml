[package]
name = "arcon"
version = "0.1.3"
authors = ["Max Meldrum <mmeldrum@kth.se>"]
edition = "2018"
readme = "README.md"
license = "AGPL-3.0-only"
repository = "https://github.com/cda-group/arcon"
homepage = "https://github.com/cda-group/arcon"
description = """
Arcon's execution plane
"""

[features]
default = ["serde"]
arcon_serde = ["serde_json", "bincode", "serde", "uuid/serde", "arcon_macros/arcon_serde"]
kafka = ["rdkafka", "futures", "serde_json", "serde"]
thread_pinning = ["kompact/thread_pinning"]
socket = ["tokio-util", "tokio", "futures", "serde_json", "serde"]
arcon_rocksdb = ["rocksdb"]
<<<<<<< HEAD
arcon_sled = ["sled"]
arcon_sled_checkpoints = []
arcon_faster = ["faster-rs", "serde"]
=======
arcon_tui = ["tui", "num-rational", "psutil", "serde_json", "size", "crossbeam-channel", "ctrlc", "crossterm", "better-panic"]
>>>>>>> 03ecda29
quiet = ["slog"]

[dependencies]
arcon_macros = { version = "0.1", path = "arcon_macros" }
arcon_error = { version = "0.1", path = "arcon_error" }
arcon_extra = { version = "0.1", path = "arcon_extra" }
kompact = { git = "https://github.com/kompics/kompact.git", branch = "master"}
uuid = "0.8"
static_assertions = "1.1.0"
itertools = "0.8.2"
smallbox = { version = "0.8", features = ["coerce"] }
cfg-if = "0.1.10"
fxhash = "0.2.1"
num_cpus = "1.0"
hocon = {version = "0.3", default-features = false, features = ["serde-support"]}

# Serialisation
abomonation = "0.7.3"
abomonation_derive = "0.5.0"
prost = { git = "https://github.com/Max-Meldrum/prost.git", branch = "derive_generics" }
prost-types = "0.6"
bytes = "0.5"

# Optional
rdkafka = { version = "0.23", optional = true }
tokio = { version = "0.2", optional = true, features = ["full"] } # TODO: figure out which are truly needed
tokio-util = { version = "0.2", optional = true, features = ["full"] }
futures = { version = "0.3", optional = true }
serde_json = { version = "1.0.44", optional = true }
serde = { version = "1.0.104", features = ["derive"], optional = true }
bincode = { version = "1.2.1", optional = true }
rocksdb = { git = "https://github.com/mrobakowski/rust-rocksdb.git", branch = "arcon", optional = true } # TODO
slog = { version = "2.2", features = ["release_max_level_off"], optional = true }
rayon = { version = "1.3.0", optional = true }
<<<<<<< HEAD
sled = { git = "https://github.com/mrobakowski/sled.git", optional = true } # TODO
[target.'cfg(target_os = "linux")'.dependencies]
faster-rs = { version = "0.10.0", optional = true }
=======
# arcon_tui
tui = { git = "https://github.com/cjbassi/tui-rs", branch = "master", default-features = false, features = ["crossterm"], optional = true}
num-rational = { version = "0.2", optional = true }
psutil = { version = "3.0.0", default-features = false, features = ["cpu", "network", "memory"], optional = true }
size = {version = "0.1.2", optional = true }
crossbeam-channel = { version = "0.4.0", optional = true }
ctrlc = { version = "3.1.3", features = ["termination"], optional = true }
crossterm = { version = "0.17.1", optional = true }
better-panic = {version = "0.2.0", optional = true }
>>>>>>> 03ecda29

[dev-dependencies]
tempfile = "3"
rand = "0.6.5"
slog = { version = "2.2", features = ["max_level_off"] }
criterion = { version = "0.3", features = ['real_blackbox'] }
bincode = "1.1.4"
serde = { version = "1.0.63", features = ["derive"]}
lz4-compression = "0.6.1"
once_cell = "1.3.1"

[[bench]]
name = "allocator"
harness = false

[[bench]]
name = "window"
harness = false

[[bench]]
name = "serde"
harness = false

[[bench]]
name = "flight_serde"
harness = false

[[bench]]
name = "node"
harness = false<|MERGE_RESOLUTION|>--- conflicted
+++ resolved
@@ -18,13 +18,10 @@
 thread_pinning = ["kompact/thread_pinning"]
 socket = ["tokio-util", "tokio", "futures", "serde_json", "serde"]
 arcon_rocksdb = ["rocksdb"]
-<<<<<<< HEAD
+arcon_tui = ["tui", "num-rational", "psutil", "serde_json", "size", "crossbeam-channel", "ctrlc", "crossterm", "better-panic"]
 arcon_sled = ["sled"]
 arcon_sled_checkpoints = []
 arcon_faster = ["faster-rs", "serde"]
-=======
-arcon_tui = ["tui", "num-rational", "psutil", "serde_json", "size", "crossbeam-channel", "ctrlc", "crossterm", "better-panic"]
->>>>>>> 03ecda29
 quiet = ["slog"]
 
 [dependencies]
@@ -59,11 +56,8 @@
 rocksdb = { git = "https://github.com/mrobakowski/rust-rocksdb.git", branch = "arcon", optional = true } # TODO
 slog = { version = "2.2", features = ["release_max_level_off"], optional = true }
 rayon = { version = "1.3.0", optional = true }
-<<<<<<< HEAD
 sled = { git = "https://github.com/mrobakowski/sled.git", optional = true } # TODO
-[target.'cfg(target_os = "linux")'.dependencies]
-faster-rs = { version = "0.10.0", optional = true }
-=======
+
 # arcon_tui
 tui = { git = "https://github.com/cjbassi/tui-rs", branch = "master", default-features = false, features = ["crossterm"], optional = true}
 num-rational = { version = "0.2", optional = true }
@@ -73,7 +67,9 @@
 ctrlc = { version = "3.1.3", features = ["termination"], optional = true }
 crossterm = { version = "0.17.1", optional = true }
 better-panic = {version = "0.2.0", optional = true }
->>>>>>> 03ecda29
+
+[target.'cfg(target_os = "linux")'.dependencies]
+faster-rs = { version = "0.10.0", optional = true }
 
 [dev-dependencies]
 tempfile = "3"
