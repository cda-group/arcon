--- conflicted
+++ resolved
@@ -38,12 +38,9 @@
 smallbox = { version = "0.8", features = ["coerce"] }
 cfg-if = "0.1.10"
 fxhash = "0.2.1"
-<<<<<<< HEAD
 crossbeam-utils = "0.7"
-=======
 num_cpus = "1.0"
 hocon = {version = "0.3", default-features = false, features = ["serde-support"]}
->>>>>>> 1f9d3d50
 
 # Serialisation
 abomonation = "0.7.3"
