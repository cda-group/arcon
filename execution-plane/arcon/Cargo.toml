--- conflicted
+++ resolved
@@ -13,15 +13,9 @@
 
 [features]
 default = []
-<<<<<<< HEAD
-kafka = ["rdkafka", "serde_json"]
+kafka = ["rdkafka", "futures", "serde_json"]
 thread_pinning = ["kompact/thread_pinning"]
-socket = ["tokio-util", "tokio", "futures", "serde_json"]
-=======
-kafka = ["rdkafka", "futures", "serde_json", "serde"]
-thread_pinning = ["kompact/thread_pinning"]
-socket = ["tokio-util", "tokio", "futures", "bytes", "serde_json", "serde"]
->>>>>>> 772cfb8f
+socket = ["tokio-util", "tokio", "futures", "bytes", "serde_json"]
 arcon_rocksdb = ["rocksdb"]
 quiet = ["slog"]
 
@@ -29,17 +23,9 @@
 arcon_macros = { version = "0.1", path = "arcon_macros" }
 arcon_error = { version = "0.1", path = "arcon_error" }
 arcon_extra = { version = "0.1", path = "arcon_extra" }
-<<<<<<< HEAD
-kompact = { git = "https://github.com/kompics/kompact.git", branch = "master" }
-keyby = "0.2.0"
-rand = "0.6.5"
-fnv = "1.0.3"
-=======
 kompact = { git = "https://github.com/kompics/kompact.git", branch = "master"}
->>>>>>> 772cfb8f
 uuid = "0.8"
 static_assertions = "1.1.0"
-bincode = "1.2.1"
 itertools = "0.8.2"
 smallbox = { version = "0.8", features = ["coerce"] }
 
@@ -48,11 +34,8 @@
 abomonation_derive = "0.5.0"
 prost = { git = "https://github.com/Max-Meldrum/prost.git", branch = "derive_generics" }
 prost-types = "0.6"
-<<<<<<< HEAD
-bytes = "0.5"
 serde = { version = "1.0.104", features = ["derive"] }
-=======
->>>>>>> 772cfb8f
+bincode = "1.2.1"
 
 # Optional
 rdkafka = { version = "0.23", optional = true }
@@ -61,16 +44,8 @@
 bytes = { version = "0.5", optional = true }
 futures = { version = "0.3", optional = true }
 serde_json = { version = "1.0.44", optional = true }
-<<<<<<< HEAD
 rocksdb = { git = "https://github.com/mrobakowski/rust-rocksdb.git", branch = "arcon", optional = true }
-
-[build-dependencies]
-prost-build = "0.6"
-=======
-serde = { version = "1.0.104", features = ["derive"], optional = true }
-rocksdb = { git = "https://github.com/tikv/rust-rocksdb.git", optional = true }
 slog = { version = "2.2", features = ["release_max_level_off"], optional = true }
->>>>>>> 772cfb8f
 
 [dev-dependencies]
 tempfile = "3"
