--- conflicted
+++ resolved
@@ -13,9 +13,9 @@
 
 [features]
 default = []
-kafka = ["rdkafka", "futures", "serde_json"]
+kafka = ["rdkafka", "futures", "serde_json", "serde"]
 thread_pinning = ["kompact/thread_pinning"]
-socket = ["tokio-util", "tokio", "futures", "bytes", "serde_json"]
+socket = ["tokio-util", "tokio", "futures", "bytes", "serde_json", "serde"]
 arcon_rocksdb = ["rocksdb"]
 quiet = ["slog"]
 
@@ -24,23 +24,17 @@
 arcon_error = { version = "0.1", path = "arcon_error" }
 arcon_extra = { version = "0.1", path = "arcon_extra" }
 kompact = { git = "https://github.com/kompics/kompact.git", branch = "master"}
-<<<<<<< HEAD
-uuid = { version = "0.8", features = ["serde", "v4"] }
+uuid = "0.8"
 static_assertions = "1.1.0"
 itertools = "0.8.2"
 smallbox = { version = "0.8", features = ["coerce"] }
-=======
-uuid = "0.8"
 fxhash = "0.2.1"
->>>>>>> a06d9aa9
 
 # Serialisation
 abomonation = "0.7.3"
 abomonation_derive = "0.5.0"
 prost = { git = "https://github.com/Max-Meldrum/prost.git", branch = "derive_generics" }
 prost-types = "0.6"
-serde = { version = "1.0.104", features = ["derive"] }
-bincode = "1.2.1"
 
 # Optional
 rdkafka = { version = "0.23", optional = true }
@@ -49,12 +43,13 @@
 bytes = { version = "0.5", optional = true }
 futures = { version = "0.3", optional = true }
 serde_json = { version = "1.0.44", optional = true }
+serde = { version = "1.0.104", features = ["derive"], optional = true }
+bincode = { version = "1.2.1", optional = true }
 rocksdb = { git = "https://github.com/mrobakowski/rust-rocksdb.git", branch = "arcon", optional = true }
 slog = { version = "2.2", features = ["release_max_level_off"], optional = true }
 
 [dev-dependencies]
 tempfile = "3"
-lazy_static = "1.4.0"
 rand = "0.6.5"
 slog = { version = "2.2", features = ["max_level_off"] }
 criterion = { version = "0.3", features = ['real_blackbox'] }
