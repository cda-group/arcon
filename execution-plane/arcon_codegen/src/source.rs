use crate::common::*;
use crate::types::to_token_stream;
use proc_macro2::{Ident, Span, TokenStream};
use spec::{SocketKind, Source, SourceKind};

<<<<<<< HEAD
pub fn source(
    name: &str,
    target: &str,
    source: &Source,
    spec_id: &String,
    ts_extractor: u32,
) -> TokenStream {
    let source_name = Ident::new(&name, Span::call_site());
=======
pub fn source(id: u32, target: &str, source: &Source, spec_id: &String, ts_extractor: u32) -> TokenStream {
    let source_name = id_to_ident(id);
>>>>>>> 7f8964fb
    let target = Ident::new(&target, Span::call_site());
    let input_type = to_token_stream(&source.source_type, spec_id);

    let source_stream = match &source.kind {
        SourceKind::Socket { addr, kind } => socket_source(
            &source_name,
            &target,
            &input_type,
            &addr,
            &kind,
            *&source.rate,
            ts_extractor,
            id,
        ),
        SourceKind::LocalFile { path } => {
            local_file_source(&source_name, &target, &input_type, &path, *&source.rate, id)
        }
    };

    source_stream
}

fn socket_source(
    source_name: &Ident,
    target: &Ident,
    input_type: &TokenStream,
    addr: &str,
    kind: &SocketKind,
    rate: u64,
    ts_extraction: u32,
    id: u32,
) -> TokenStream {
    let verify = verify_and_start(source_name, "system");

    let sock_kind = {
        match kind {
            SocketKind::Tcp => quote! { SocketKind::Tcp },
            SocketKind::Udp => quote! { SocketKind::Udp },
        }
    };

    let ts_quote = quote! { Some(#ts_extraction) };

    quote! {
        let channel = Channel::Local(#target.actor_ref());
        let channel_strategy: Box<ChannelStrategy<#input_type>> = Box::new(Forward::new(channel));
        let (#source_name, reg) = system.create_and_register(move || {
            let sock_addr = #addr.parse().expect("Failed to parse SocketAddr");
            let source: SocketSource<#input_type> = SocketSource::new(sock_addr, #sock_kind, channel_strategy, #rate, #ts_quote, #id.into());
            source
        });

        #verify
    }
}

fn local_file_source(
    source_name: &Ident,
    target: &Ident,
    input_type: &TokenStream,
    file_path: &str,
    rate: u64,
    id: u32,
) -> TokenStream {
    let verify = verify_and_start(source_name, "system");

    quote! {
        let actor_ref: ActorRef<ArconMessage<#input_type>> = #target.actor_ref();
        let channel = Channel::Local(actor_ref);
        let channel_strategy: Box<ChannelStrategy<#input_type>> = Box::new(Forward::new(channel));
        let (#source_name, reg) = system.create_and_register(move || {
            let source: LocalFileSource<#input_type> = LocalFileSource::new(
                String::from(#file_path),
                channel_strategy,
                #rate,
                #id.into(),
            );
            source
        });

        #verify
    }
}<|MERGE_RESOLUTION|>--- conflicted
+++ resolved
@@ -3,19 +3,14 @@
 use proc_macro2::{Ident, Span, TokenStream};
 use spec::{SocketKind, Source, SourceKind};
 
-<<<<<<< HEAD
 pub fn source(
-    name: &str,
+    id: u32,
     target: &str,
     source: &Source,
     spec_id: &String,
     ts_extractor: u32,
 ) -> TokenStream {
-    let source_name = Ident::new(&name, Span::call_site());
-=======
-pub fn source(id: u32, target: &str, source: &Source, spec_id: &String, ts_extractor: u32) -> TokenStream {
     let source_name = id_to_ident(id);
->>>>>>> 7f8964fb
     let target = Ident::new(&target, Span::call_site());
     let input_type = to_token_stream(&source.source_type, spec_id);
 
