--- conflicted
+++ resolved
@@ -1,25 +1,16 @@
-<<<<<<< HEAD
-use crate::common::verify_and_start;
-=======
-use crate::common::id_to_ident;
->>>>>>> 7f8964fb
+use crate::common::*;
 use crate::types::to_token_stream;
-use proc_macro2::{Ident, Span, TokenStream};
+use proc_macro2::{Ident, TokenStream};
 use spec::{SinkKind, SocketKind, Type};
 
-<<<<<<< HEAD
 pub fn sink(
-    name: &str,
+    id: u32,
     input_type: &Type,
     sink_type: &SinkKind,
     spec_id: &String,
-    predecessor: &String,
+    predecessor: u32,
 ) -> TokenStream {
-    let sink_name = Ident::new(&name, Span::call_site());
-=======
-pub fn sink(id: u32, input_type: &Type, sink_type: &SinkKind, spec_id: &String, predecessor: u32) -> TokenStream {
     let sink_name = id_to_ident(id);
->>>>>>> 7f8964fb
     let input_type = to_token_stream(input_type, spec_id);
 
     let sink_stream = match sink_type {
@@ -44,16 +35,12 @@
     }
 }
 
-<<<<<<< HEAD
 fn local_file_sink(
     sink_name: &Ident,
     input_type: &TokenStream,
     file_path: &str,
-    predecessor: &String,
+    predecessor: u32,
 ) -> TokenStream {
-=======
-fn local_file_sink(sink_name: &Ident, input_type: &TokenStream, file_path: &str, predecessor: u32) -> TokenStream {
->>>>>>> 7f8964fb
     let verify = verify_and_start(sink_name, "system");
     quote! {
         let (#sink_name, reg) = system.create_and_register(move || {
