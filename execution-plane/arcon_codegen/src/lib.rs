--- conflicted
+++ resolved
@@ -86,9 +86,8 @@
 
         match node.kind {
             Source(source) => {
-<<<<<<< HEAD
                 stream.push(source::source(
-                    &node.id,
+                    node.id,
                     &previous_node,
                     &source,
                     &spec.id,
@@ -97,18 +96,12 @@
             }
             Sink(sink) => {
                 stream.push(sink::sink(
-                    &node.id,
+                    node.id,
                     &sink.sink_type,
                     &sink.kind,
                     &spec.id,
-                    &sink.predecessor,
+                    sink.predecessor,
                 ));
-=======
-                stream.push(source::source(node.id, &previous_node, &source, &spec.id, spec.timestamp_extractor));
-            }
-            Sink(sink) => {
-                stream.push(sink::sink(node.id, &sink.sink_type, &sink.kind, &spec.id, sink.predecessor));
->>>>>>> 7f8964fb
             }
             Task(task) => {
                 stream.push(stream_task::stream_task(
@@ -120,19 +113,11 @@
                 ));
             }
             Window(window) => {
-<<<<<<< HEAD
-                stream.push(window::window(&node.id, &window, &spec.id));
-=======
-                stream.push(window::window(
-                    node.id,
-                    &window,
-                    &spec.id,
-                ));
->>>>>>> 7f8964fb
-            }
-        }
-
-        previous_node = "node".to_string()+&node.id.to_string();
+                stream.push(window::window(node.id, &window, &spec.id));
+            }
+        }
+
+        previous_node = "node".to_string() + &node.id.to_string();
     }
 
     let final_stream = stream
