--- conflicted
+++ resolved
@@ -346,7 +346,7 @@
     }
 
     // helper functions
-    fn test_setup(
+    fn window_assigner_test_setup(
         length: u64,
         slide: u64,
         late: u64,
@@ -411,11 +411,8 @@
     #[test]
     fn discard_late_arrival() {
         // Send 2 messages on time, a watermark and a late arrival which is not allowed
-<<<<<<< HEAD
-        let (_, assigner_ref, sink) = test_setup(10, 10, 0);
-=======
+
         let (assigner_ref, sink) = window_assigner_test_setup(10, 10, 0);
->>>>>>> 0d3bce47
         wait(1);
         // Send messages
         let moment = now();
@@ -433,11 +430,7 @@
     #[test]
     fn late_arrival() {
         // Send 2 messages on time, a watermark and a late message which should be allowed
-<<<<<<< HEAD
-        let (_, assigner_ref, sink) = test_setup(10, 10, 10);
-=======
         let (assigner_ref, sink) = window_assigner_test_setup(10, 10, 10);
->>>>>>> 0d3bce47
         wait(1);
         // Send messages
         let moment = now();
@@ -457,11 +450,7 @@
     #[test]
     fn too_late_late_arrival() {
         // Send 2 messages on time, and then 1 message which is too late
-<<<<<<< HEAD
-        let (_, assigner_ref, sink) = test_setup(10, 10, 10);
-=======
         let (assigner_ref, sink) = window_assigner_test_setup(10, 10, 10);
->>>>>>> 0d3bce47
         wait(1);
         // Send messages
         let moment = now();
@@ -482,11 +471,7 @@
     #[test]
     fn overlapping_windows() {
         // Use overlapping windows (slide = length/2), check that messages appear correctly
-<<<<<<< HEAD
-        let (_, assigner_ref, sink) = test_setup(10, 5, 2);
-=======
         let (assigner_ref, sink) = window_assigner_test_setup(10, 5, 2);
->>>>>>> 0d3bce47
         wait(1);
         // Send messages
         let moment = now();
@@ -509,11 +494,7 @@
     #[test]
     fn fastforward_windows() {
         // check that we receive correct number windows from fast forwarding
-<<<<<<< HEAD
-        let (_, assigner_ref, sink) = test_setup(5, 5, 0);
-=======
         let (assigner_ref, sink) = window_assigner_test_setup(5, 5, 0);
->>>>>>> 0d3bce47
         wait(1);
         // Send messages
         let moment = now();
@@ -526,11 +507,7 @@
     #[test]
     fn empty_window() {
         // check that we receive correct number windows from fast forwarding
-<<<<<<< HEAD
-        let (_, assigner_ref, sink) = test_setup(5, 5, 0);
-=======
         let (assigner_ref, sink) = window_assigner_test_setup(5, 5, 0);
->>>>>>> 0d3bce47
         wait(1);
         assigner_ref.tell(Box::new(watermark(now() + 5)), &assigner_ref);
         wait(1);
