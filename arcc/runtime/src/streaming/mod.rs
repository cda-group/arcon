--- conflicted
+++ resolved
@@ -1,8 +1,3 @@
-<<<<<<< HEAD
-pub mod sources;
-pub mod task;
-pub mod window;
-=======
 use crate::data::{ArconElement, ArconType};
 use crate::prelude::{DeserializeOwned, Serialize};
 use kompact::{ActorPath, ActorRef, ComponentDefinition, Port, Require, RequiredPort};
@@ -13,6 +8,7 @@
 use std::rc::Rc;
 
 pub mod partitioner;
+pub mod sources;
 pub mod task;
 pub mod window;
 
@@ -60,5 +56,4 @@
     B: Port<Request = ArconElement<A>> + 'static + Clone,
     C: ComponentDefinition + Sized + 'static + Require<B>,
 {
-}
->>>>>>> 0d3bce47
+}