<<<<<<< HEAD
pub mod channel;
=======
use crate::data::{ArconElement, ArconType};
use kompact::{ActorPath, ActorRef, ComponentDefinition, Port, Require, RequiredPort};
use std::cell::UnsafeCell;
use std::marker::PhantomData;
use std::rc::Rc;

pub mod partitioner;
pub mod source;
>>>>>>> 70bae846
pub mod task;
pub mod window;<|MERGE_RESOLUTION|>--- conflicted
+++ resolved
@@ -1,14 +1,4 @@
-<<<<<<< HEAD
 pub mod channel;
-=======
-use crate::data::{ArconElement, ArconType};
-use kompact::{ActorPath, ActorRef, ComponentDefinition, Port, Require, RequiredPort};
-use std::cell::UnsafeCell;
-use std::marker::PhantomData;
-use std::rc::Rc;
-
-pub mod partitioner;
 pub mod source;
->>>>>>> 70bae846
 pub mod task;
 pub mod window;