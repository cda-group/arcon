<<<<<<< HEAD
use crate::data::{ArconElement, ArconEvent, ArconType, Watermark};
use crate::messages::protobuf::messages::StreamTaskMessage;
=======
use crate::data::{ArconElement, ArconType};
>>>>>>> 21f5a3ae
use crate::messages::protobuf::*;
use crate::streaming::partitioner::Partitioner;
use crate::streaming::window::builder::{WindowBuilder, WindowFn, WindowModules};
use crate::util::event_timer::{EventTimer, ExecuteAction};
use crate::weld::module::Module;
use kompact::*;
use std::collections::hash_map::DefaultHasher;
use std::collections::HashMap;
use std::hash::{BuildHasher, BuildHasherDefault, Hash, Hasher};
use std::sync::Arc;
/*
    EventTimeWindowAssigner
        * Assigns messages to windows based on event timestamp
        * Time stored as unix timestamps in u64 format (seconds)
        * Windows created on the fly when events for it come in
        * Events need to implement Hash, use "KeyBy" macro when setting up the pipeline
*/

/// Window Assigner that manages and triggers `WindowComponent`s
///
/// IN: Input event
/// FUNC: ´WindowBuilder`s internal builder type
/// OUT: Output of Window
/// P: Port type for the `Partitioner`
#[derive(ComponentDefinition)]
pub struct EventTimeWindowAssigner<IN, FUNC, OUT, P>
where
    IN: 'static + ArconType + Hash,
    FUNC: 'static + Clone,
    OUT: 'static + ArconType,
<<<<<<< HEAD
    P: Port<Request = ArconEvent<OUT>> + 'static + Clone,
=======
    P: Port<Request = ArconElement<OUT>> + 'static + Clone,
>>>>>>> 21f5a3ae
{
    ctx: ComponentContext<Self>,
    partitioner: Box<Partitioner<OUT, P, Self>>,
    window_length: u64,
    window_slide: u64,
    late_arrival_time: u64,
    window_start: HashMap<u64, u64>,
    window_maps: HashMap<u64, HashMap<u64, WindowBuilder<IN, FUNC, OUT>>>,
    window_modules: WindowModules,
    timer: Box<EventTimer<Self>>,
    hasher: BuildHasherDefault<DefaultHasher>,
}

impl<IN, FUNC, OUT, P> EventTimeWindowAssigner<IN, FUNC, OUT, P>
where
    IN: 'static + ArconType + Hash,
    FUNC: 'static + Clone,
    OUT: 'static + ArconType,
<<<<<<< HEAD
    P: Port<Request = ArconEvent<OUT>> + 'static + Clone,
=======
    P: Port<Request = ArconElement<OUT>> + 'static + Clone,
>>>>>>> 21f5a3ae
{
    pub fn new(
        partitioner: Box<Partitioner<OUT, P, Self>>,
        init_builder_code: String,
        udf_code: String,
        result_code: String,
        length: u64,
        slide: u64,
        late: u64,
    ) -> Self {
        let init_builder = Arc::new(Module::new(init_builder_code).unwrap());
        let code_module = Arc::new(Module::new(udf_code).unwrap());
        let result_module = Arc::new(Module::new(result_code).unwrap());

        let window_modules = WindowModules {
            init_builder,
            udf: code_module,
            materializer: result_module,
        };

        // TODO: Should handle weld compilation errors here

        // Sanity check on slide and length
        if length < slide {
            panic!("Window Length lower than slide!");
        }
        if length % slide != 0 {
            panic!("Window Length not divisible by slide!");
        }

        EventTimeWindowAssigner {
            ctx: ComponentContext::new(),
            partitioner,
            window_length: length,
            window_slide: slide,
            late_arrival_time: late,
            window_start: HashMap::new(),
            window_maps: HashMap::new(),
            window_modules,
            timer: Box::new(EventTimer::new()),
            hasher: BuildHasherDefault::<DefaultHasher>::default(),
<<<<<<< HEAD
        }
    }

    fn handle_event(&mut self, event: ArconEvent<IN>) -> () {
        match event {
            ArconEvent::Element(e) => {
                self.handle_element(e);
            }
            ArconEvent::Watermark(w) => {
                self.handle_watermark(w);
            }
=======
>>>>>>> 21f5a3ae
        }
    }
    // Creates the window trigger for a key and "window index"
    fn new_window_trigger(&mut self, key: u64, index: u64) -> () {
        let w_start = match self.window_start.get(&key) {
            Some(start) => start,
            None => {
                panic!("tried to schedule window_trigger for key which hasn't started");
            }
        };
        let ts = w_start + (index * self.window_slide) + self.window_length;
        debug!(
            self.ctx.log(),
            "creating new window for key {}, timestamp {}", key, ts
        );

        // Schedule trigger
        self.timer
            .schedule_at(ts + self.late_arrival_time, move |self_c, _| {
                let self_ptr = self_c as *const Self;

                if let Some(w_map) = self_c.window_maps.get_mut(&key) {
                    match w_map.remove(&index) {
                        Some(mut window) => {
                            match window.result() {
                                Ok(e) => {
                                    debug!(self_c.ctx.log(), "Window {} result materialized!", ts);
                                    if let Err(_err) = self_c
                                        .partitioner
<<<<<<< HEAD
                                        .output(ArconEvent::Element(ArconElement::new(e)), self_ptr) {
=======
                                        .output(ArconElement::new(e), self_ptr, Some(ts)) {
>>>>>>> 21f5a3ae
                                            error!(
                                                self_c.ctx.log(),
                                                "Failed to send window result"
                                            );
                                        }
                                }
                                _ => {
                                    error!(
                                        self_c.ctx.log(),
                                        "failed to get result, couldn't materialize from window_builder"
                                    );
                                }
                            }
                        }
                        None => {
                            error!(self_c.ctx.log(), "No window found for key {} and timestamp {}", key, ts);
                        }
                    }
                } else {
                    error!(
                        self_c.ctx.log(),
                        "failed to get result, couldn't find the w_map for key {}", key
                    );
                }
            });
    }
    // Extracts the key from ArconElements
    fn get_key(&mut self, e: ArconElement<IN>) -> u64 {
        let mut h = self.hasher.build_hasher();
        e.data.hash(&mut h);
        return h.finish();
    }
    fn handle_element(&mut self, e: ArconElement<IN>) -> () {
        let ts = e.timestamp.unwrap_or(0);
        if self.window_start.is_empty() {
            // First element received, set the internal timer
            self.timer.set_time(ts);
        }
        if ts < self.timer.get_time() - self.late_arrival_time {
            // Discard late arrival
            return;
        }

        let key = self.get_key(e);
        debug!(
            self.ctx.log(),
            "handling element with timestamp: {}, key: {}", ts, key
        );

        // Will store the index of the highest and lowest window it should go into
        let mut floor = 0;
        let mut ceil = 0;
        if let Some(start) = self.window_start.get(&key) {
            // Get the highest window the element goes into
            ceil = (ts - start) / self.window_slide;
            if ceil >= (self.window_length / self.window_slide) {
                floor = ceil - (self.window_length / self.window_slide) + 1;
            }
        } else {
            // Window starting now, first element only goes into the first window
            self.window_start.insert(key, ts);
        }

        // Take the w_map or make a new one and insert when we're done
        let mut w_map = match self.window_maps.remove(&key) {
            Some(map) => map,
            None => HashMap::new(),
        };

        // Insert the element into all windows and create new where necassery
        for i in floor..=ceil {
            match w_map.get_mut(&i) {
                Some(window) => {
                    // Just insert the element
                    if let Err(_err) = window.on_element(e.data) {
                        error!(self.ctx.log(), "Error inserting element");
                    }
                }
                None => {
                    // Need to create new window,
                    let mut window: WindowBuilder<IN, FUNC, OUT> =
                        WindowBuilder::new(self.window_modules.clone()).unwrap();
                    if let Err(_err) = window.on_element(e.data) {
                        error!(self.ctx.log(), "Error inserting element");
                    }
                    w_map.insert(i, window);
                    // Create the window trigger
                    self.new_window_trigger(key, i);
                }
<<<<<<< HEAD
            }
        }
        self.window_maps.insert(key, w_map);
    }
    fn handle_watermark(&mut self, w: Watermark) -> () {
        debug!(
            self.ctx.log(),
            "handling watermark with timestamp: {}", w.timestamp
        );
        let ts = w.timestamp;

        // timer returns a set of executable actions
        let actions = self.timer.advance_to(ts);
        for a in actions {
            match a {
                ExecuteAction::Once(id, action) => {
                    action(self, id);
                }
                ExecuteAction::Periodic(id, action) => {
                    action(self, id);
                }
                ExecuteAction::None => {}
            }
        }
        // fwd watermark
        if let Err(err) = self
            .partitioner
            .output(ArconEvent::Watermark(w), self as *const Self)
        {
            error!(
                self.ctx.log(),
                "Unable to forward Watermark, error: {}", err
            );
        }
=======
            }
        }
        self.window_maps.insert(key, w_map);
    }
    fn handle_watermark(&mut self, w: &Watermark) -> () {
        //debug!(self.ctx.log(), "handling watermark with timestamp: {}", w);
        let ts = w.get_timestamp();

        // timer returns a set of executable actions
        let actions = self.timer.advance_to(ts);
        for a in actions {
            match a {
                ExecuteAction::Once(id, action) => {
                    action(self, id);
                }
                ExecuteAction::Periodic(id, action) => {
                    action(self, id);
                }
                ExecuteAction::None => {}
            }
        }
        // TODO: fwd watermark
        // self.partitioner.output(w, self as *const Self, Some(ts));
>>>>>>> 21f5a3ae
    }
}

impl<IN, FUNC, OUT, P> Require<P> for EventTimeWindowAssigner<IN, FUNC, OUT, P>
where
    IN: 'static + ArconType + Hash,
    FUNC: 'static + Clone,
    OUT: 'static + ArconType,
<<<<<<< HEAD
    P: Port<Request = ArconEvent<OUT>> + 'static + Clone,
{
    fn handle(&mut self, _event: P::Indication) -> () {
        // Up-stream messages, do nothing
=======
    P: Port<Request = ArconElement<OUT>> + 'static + Clone,
{
    fn handle(&mut self, _event: P::Indication) -> () {
        // ignore
>>>>>>> 21f5a3ae
    }
}

impl<IN, FUNC, OUT, P> Provide<ControlPort> for EventTimeWindowAssigner<IN, FUNC, OUT, P>
where
    IN: 'static + ArconType + Hash,
    FUNC: 'static + Clone,
    OUT: 'static + ArconType,
<<<<<<< HEAD
    P: Port<Request = ArconEvent<OUT>> + 'static + Clone,
=======
    P: Port<Request = ArconElement<OUT>> + 'static + Clone,
>>>>>>> 21f5a3ae
{
    fn handle(&mut self, event: ControlEvent) -> () {
        if let ControlEvent::Start = event {}
    }
}

impl<IN, FUNC, OUT, P> Actor for EventTimeWindowAssigner<IN, FUNC, OUT, P>
where
    IN: 'static + ArconType + Hash,
    FUNC: 'static + Clone,
    OUT: 'static + ArconType,
<<<<<<< HEAD
    P: Port<Request = ArconEvent<OUT>> + 'static + Clone,
{
    fn receive_local(&mut self, _sender: ActorRef, msg: &Any) {
        if let Some(event) = msg.downcast_ref::<ArconEvent<IN>>() {
            let _ = self.handle_event(*event);
=======
    P: Port<Request = ArconElement<OUT>> + 'static + Clone,
{
    fn receive_local(&mut self, _sender: ActorRef, msg: &Any) {
        if let Some(e) = msg.downcast_ref::<ArconElement<IN>>() {
            self.handle_element(*e);
        } else if let Some(w) = msg.downcast_ref::<Watermark>() {
            self.handle_watermark(w);
>>>>>>> 21f5a3ae
        } else {
            error!(self.ctx.log(), "Unrecognized message from {:?}", _sender);
        }
    }
<<<<<<< HEAD
    fn receive_message(&mut self, sender: ActorPath, ser_id: u64, buf: &mut Buf) {
        // This remote message receiver is untested
        if ser_id == serialisation_ids::PBUF {
            let r: Result<StreamTaskMessage, SerError> = ProtoSer::deserialise(buf);
            if let Ok(msg) = r {
                if let Ok(event) = ArconEvent::from_remote(msg) {
                    self.handle_event(event);
                } else {
                    error!(self.ctx.log(), "Failed to convert remote message to local");
=======
    fn receive_message(&mut self, _sender: ActorPath, _ser_id: u64, _buf: &mut Buf) {
        // This remote message receiver is untested and probably doesn't work
        /*
        if ser_id == serialisation_ids::PBUF {
            let r: Result<StreamTaskMessage, SerError> = ProtoSer::deserialise(buf);
            if let Ok(msg) = r {
                let payload = msg.payload.unwrap();
                match payload {
                    element(e) => {
                        // todo: convert from protobuff to ArconElement
                        //self.handle_element(e);
                    }
                    keyed_element(_) => {}
                    watermark(w) => {
                        self.handle_watermark(&w);
                    }
                    checkpoint(_) => {
                        // TODO: Persistant State
                    }
>>>>>>> 21f5a3ae
                }
            } else {
                error!(self.ctx.log(), "Failed to deserialise StreamTaskMessage",);
            }
        } else {
            error!(self.ctx.log(), "Got unexpected message from {}", sender);
        }
        */
    }
}

#[cfg(test)]
mod tests {
    use super::*;
    use crate::streaming::partitioner::forward::*;
    use crate::streaming::partitioner::*;
    use crate::streaming::{Channel, ChannelPort};
    use kompact::default_components::DeadletterBox;
<<<<<<< HEAD
=======
    use std::cell::UnsafeCell;
    use std::rc::Rc;
>>>>>>> 21f5a3ae
    use std::time::UNIX_EPOCH;
    use std::{thread, time};
    use weld::data::Appender;
    use weld::data::WeldVec;

    // Stub for window-results
    mod sink {
        use super::*;

        #[derive(ComponentDefinition)]
        pub struct Sink {
            ctx: ComponentContext<Sink>,
            pub sink_port: ProvidedPort<ChannelPort<WindowOutput>, Self>,
            pub result: Vec<Option<i64>>,
            pub watermarks: Vec<Option<u64>>,
        }
        impl Sink {
            pub fn new() -> Sink {
                Sink {
                    ctx: ComponentContext::new(),
                    sink_port: ProvidedPort::new(),
                    result: Vec::new(),
                    watermarks: Vec::new(),
                }
            }
        }
        impl Provide<ControlPort> for Sink {
            fn handle(&mut self, _event: ControlEvent) -> () {}
        }
        impl Actor for Sink {
            fn receive_local(&mut self, _sender: ActorRef, msg: &Any) {
                if let Some(event) = msg.downcast_ref::<ArconEvent<WindowOutput>>() {
                    match event {
                        ArconEvent::Element(e) => {
                            self.result.push(Some(e.data.len));
                        }
                        ArconEvent::Watermark(w) => {
                            self.watermarks.push(Some(w.timestamp));
                        }
                    }
                }
            }
            fn receive_message(&mut self, _sender: ActorPath, _ser_id: u64, _buf: &mut Buf) {}
        }
        impl Provide<ChannelPort<WindowOutput>> for Sink {
            fn handle(&mut self, event: ArconEvent<WindowOutput>) -> () {
                match event {
                    ArconEvent::Element(e) => {
                        self.result.push(Some(e.data.len));
                    }
                    ArconEvent::Watermark(w) => {
                        self.watermarks.push(Some(w.timestamp));
                    }
                }
            }
        }
        impl Require<ChannelPort<WindowOutput>> for Sink {
            fn handle(&mut self, event: ()) -> () {
                // ignore
            }
        }
    }

    #[arcon]
    #[derive(Hash)]
    pub struct WindowOutput {
        pub len: i64,
    }

    // helper functions
    fn window_assigner_test_setup(
        length: u64,
        slide: u64,
        late: u64,
    ) -> (ActorRef, Arc<kompact::Component<sink::Sink>>) {
        // Kompact set-up
        let cfg = KompactConfig::new();
        let system = KompactSystem::new(cfg).expect("KompactSystem");

        // Create a sink
        let (sink, _) = system.create_and_register(move || sink::Sink::new());
        let sink_ref = sink.actor_ref();

        pub type Assigner =
            EventTimeWindowAssigner<Item, Appender<u32>, WindowOutput, ChannelPort<WindowOutput>>;

<<<<<<< HEAD
        let partitioner: Box<Forward<WindowOutput, ChannelPort<WindowOutput>, Assigner>> =
=======
        let mut partitioner: Box<Forward<WindowOutput, ChannelPort<WindowOutput>, Assigner>> =
>>>>>>> 21f5a3ae
            Box::new(Forward::new(Channel::Local(sink_ref.clone())));

        // Create the window_assigner
        let builder_code = String::from("|| appender[u32]");
        let udf_code = String::from("|x: {u64, u32}, y: appender[u32]| merge(y, x.$1)");
        let udf_result = String::from("|y: appender[u32]| len(result(y))");
        let window_assigner = EventTimeWindowAssigner::new(
            partitioner,
            builder_code,
            udf_code,
            udf_result,
            length,
            slide,
            late,
        );

        let (assigner, _) = system.create_and_register(move || window_assigner);
        let win_ref = assigner.actor_ref();
        system.start(&sink);
        system.start(&assigner);
        return (win_ref, sink);
    }
    fn now() -> u64 {
        return time::SystemTime::now()
            .duration_since(UNIX_EPOCH)
            .expect("error")
            .as_secs();
    }
    fn wait(time: u64) -> () {
        thread::sleep(time::Duration::from_secs(time));
    }
    fn watermark(time: u64) -> ArconEvent<Item> {
        ArconEvent::Watermark(Watermark::new(time))
    }
<<<<<<< HEAD
    fn timestamped_event(ts: u64) -> Box<ArconEvent<Item>> {
        return Box::new(ArconEvent::Element(ArconElement {
=======
    fn timestamped_event(ts: u64) -> Box<ArconElement<Item>> {
        return Box::new(ArconElement {
>>>>>>> 21f5a3ae
            data: Item { id: 1, price: 1 },
            timestamp: Some(ts),
        }));
    }
    fn timestamped_keyed_event(ts: u64, id: u64) -> Box<ArconEvent<Item>> {
        return Box::new(ArconEvent::Element(ArconElement {
            data: Item { id, price: 1 },
            timestamp: Some(ts),
        }));
    }
    #[key_by(id)]
    #[arcon]
    pub struct Item {
        id: u64,
        price: u32,
    }
    fn timestamped_keyed_event(ts: u64, id: u64) -> Box<ArconElement<Item>> {
        return Box::new(ArconElement {
            data: Item { id, price: 1 },
            timestamp: Some(ts),
        });
    }
    #[key_by(id)]
    #[arcon]
    pub struct Item {
        id: u64,
        price: u32,
    }

    // Tests:
    #[test]
    fn window_by_key() {
        let (assigner_ref, sink) = window_assigner_test_setup(10, 5, 0);
        wait(1);
        let moment = now();
        assigner_ref.tell(timestamped_keyed_event(moment, 1), &assigner_ref);
        assigner_ref.tell(timestamped_keyed_event(moment + 1, 2), &assigner_ref);
        assigner_ref.tell(timestamped_keyed_event(moment + 2, 3), &assigner_ref);
        assigner_ref.tell(timestamped_keyed_event(moment + 3, 2), &assigner_ref);
        assigner_ref.tell(timestamped_keyed_event(moment + 5, 2), &assigner_ref);
        assigner_ref.tell(timestamped_keyed_event(moment + 4, 1), &assigner_ref);

        wait(1);
        assigner_ref.tell(Box::new(watermark(moment + 12)), &assigner_ref);
        wait(1);
        let mut sink_inspect = sink.definition().lock().unwrap();

        let r1 = &sink_inspect.result.len();
        assert_eq!(r1, &3); // 3 windows received
        let r2 = &sink_inspect.result[0].take().unwrap();
        assert_eq!(r2, &2); // 1st window for key 1 has 2 elements
        let r3 = &sink_inspect.result[1].take().unwrap();
        assert_eq!(r3, &3); // 2nd window receieved, key 2, has 3 elements
        let r4 = &sink_inspect.result[2].take().unwrap();
<<<<<<< HEAD
        assert_eq!(r4, &1); // 3rd window receieved, for key 3, has 1 elements
=======
        assert_eq!(r2, &2); // 3rd window receieved, for key 3, has 1 elements
>>>>>>> 21f5a3ae
    }

    #[test]
    fn window_discard_late_arrival() {
        // Send 2 messages on time, a watermark and a late arrival which is not allowed

        let (assigner_ref, sink) = window_assigner_test_setup(10, 10, 0);
        wait(1);
        // Send messages
        let moment = now();
        assigner_ref.tell(timestamped_event(moment), &assigner_ref);
        assigner_ref.tell(timestamped_event(moment), &assigner_ref);
        assigner_ref.tell(Box::new(watermark(moment + 10)), &assigner_ref);
        wait(1);
        assigner_ref.tell(timestamped_event(moment), &assigner_ref);
        wait(1);
        // Inspect and assert
        let mut sink_inspect = sink.definition().lock().unwrap();
        let r1 = &sink_inspect.result[0].take().unwrap();
        assert_eq!(r1, &2);
        let r2 = &sink_inspect.result.len();
        assert_eq!(r2, &1);
    }
    #[test]
    fn window_too_late_late_arrival() {
        // Send 2 messages on time, and then 1 message which is too late
        let (assigner_ref, sink) = window_assigner_test_setup(10, 10, 10);
        wait(1);
        // Send messages
        let moment = now();
        assigner_ref.tell(timestamped_event(moment), &assigner_ref);
        assigner_ref.tell(timestamped_event(moment), &assigner_ref);
        assigner_ref.tell(Box::new(watermark(moment + 21)), &assigner_ref);
        wait(1);
        assigner_ref.tell(timestamped_event(moment), &assigner_ref);
        wait(1);
        // Inspect and assert
        let mut sink_inspect = sink.definition().lock().unwrap();
        let r0 = &sink_inspect.result[0].take().unwrap();
        assert_eq!(&sink_inspect.result.len(), &(1 as usize));
        assert_eq!(r0, &2);
    }
    #[test]
    fn window_very_long_windows_1() {
        // Use long windows to check for timer not going out of sync in ms conversion
        let (assigner_ref, sink) = window_assigner_test_setup(10000, 10000, 0);
        wait(1);
        let moment = now();

        // Spawns first window
        assigner_ref.tell(timestamped_event(moment), &assigner_ref);

        // Spawns second window
        assigner_ref.tell(timestamped_event(moment + 10001), &assigner_ref);

        // Should only materialize first window
        assigner_ref.tell(Box::new(watermark(moment + 19999)), &assigner_ref);
<<<<<<< HEAD
        wait(1);
        let mut sink_inspect = sink.definition().lock().unwrap();
        let r0 = &sink_inspect.result[0].take().unwrap();
        assert_eq!(r0, &1);
        assert_eq!(&sink_inspect.result.len(), &(1 as usize));
    }
    #[test]
    fn window_very_long_windows_2() {
        // Use long windows to check for timer not going out of alignment
        let (assigner_ref, sink) = window_assigner_test_setup(10000, 10000, 0);
        wait(1);
=======
        wait(1);
        let mut sink_inspect = sink.definition().lock().unwrap();
        let r0 = &sink_inspect.result[0].take().unwrap();
        assert_eq!(r0, &1);
        assert_eq!(&sink_inspect.result.len(), &(1 as usize));
    }
    #[test]
    fn window_very_long_windows_2() {
        // Use long windows to check for timer not going out of alignment
        let (assigner_ref, sink) = window_assigner_test_setup(10000, 10000, 0);
        wait(1);
>>>>>>> 21f5a3ae
        let moment = now();

        // Spawns first window
        assigner_ref.tell(timestamped_event(moment), &assigner_ref);

        // Spawns second window
        assigner_ref.tell(timestamped_event(moment + 10001), &assigner_ref);

        // Should only materialize first window
        assigner_ref.tell(Box::new(watermark(moment + 20000)), &assigner_ref);
        wait(1);
        let mut sink_inspect = sink.definition().lock().unwrap();
        let r0 = &sink_inspect.result[0].take().unwrap();
        assert_eq!(r0, &1);
        assert_eq!(&sink_inspect.result.len(), &(2 as usize));
        let r1 = &sink_inspect.result[1].take().unwrap();
        assert_eq!(r1, &1);
    }
    #[test]
    fn window_overlapping() {
        // Use overlapping windows (slide = length/2), check that messages appear correctly
        let (assigner_ref, sink) = window_assigner_test_setup(10, 5, 2);
        wait(1);
        // Send messages
        let moment = now();
        assigner_ref.tell(timestamped_event(moment), &assigner_ref);
        assigner_ref.tell(timestamped_event(moment + 6), &assigner_ref);
        assigner_ref.tell(timestamped_event(moment + 6), &assigner_ref);
        //assigner_ref.tell(Box::new(watermark(moment + 12)), &assigner_ref);
        assigner_ref.tell(Box::new(watermark(moment + 23)), &assigner_ref);
        wait(1);
        //wait(1);
        // Inspect and assert
        let mut sink_inspect = sink.definition().lock().unwrap();
        let r2 = &sink_inspect.result.len();
        assert_eq!(r2, &2);
        let r0 = &sink_inspect.result[0].take().unwrap();
        assert_eq!(r0, &3);
        let r1 = &sink_inspect.result[1].take().unwrap();
        assert_eq!(r1, &2);
    }
    #[test]
    fn window_empty() {
        // check that we receive correct number windows from fast forwarding
        let (assigner_ref, sink) = window_assigner_test_setup(5, 5, 0);
        wait(1);
        assigner_ref.tell(Box::new(watermark(now() + 1)), &assigner_ref);
        assigner_ref.tell(Box::new(watermark(now() + 7)), &assigner_ref);
        wait(1);
<<<<<<< HEAD
        let sink_inspect = sink.definition().lock().unwrap();
=======
        let mut sink_inspect = sink.definition().lock().unwrap();
>>>>>>> 21f5a3ae
        // The number of windows is hard to assert with dynamic window starts
        //assert_eq!(&sink_inspect.result.len(), &(1 as usize));
        // We should've receieved at least one window which is empty
        let r0 = &sink_inspect.result.len();
        assert_eq!(r0, &0);
    }

    /// Similar to the above tests. Only major
    /// difference is that the following test uses
    /// uses a Port channel to send the window result to.
    #[test]
    fn window_port_channel_test() {
        let length = 5;
        let slide = 5;

        let mut cfg = KompactConfig::new();
        cfg.system_components(DeadletterBox::new, NetworkConfig::default().build());
        let system = KompactSystem::new(cfg).expect("KompactSystem");

        // Create a sink and create port channel
        let (sink, _) = system.create_and_register(move || sink::Sink::new());
        let target_port = sink.on_definition(|c| c.sink_port.share());
<<<<<<< HEAD
=======
        use crate::streaming::window::assigner::tests::sink::Sink;
>>>>>>> 21f5a3ae

        pub type Assigner =
            EventTimeWindowAssigner<Item, Appender<u32>, WindowOutput, ChannelPort<WindowOutput>>;
        let mut req_port: RequiredPort<ChannelPort<WindowOutput>, Assigner> = RequiredPort::new();
        let _ = req_port.connect(target_port);
<<<<<<< HEAD
=======
        let ref_port = crate::streaming::RequirePortRef(Rc::new(UnsafeCell::new(req_port)));
        let comp_channel: Channel<WindowOutput, ChannelPort<WindowOutput>, Assigner> =
            Channel::Port(ref_port);
>>>>>>> 21f5a3ae

        let partitioner: Box<Forward<WindowOutput, ChannelPort<WindowOutput>, Assigner>> =
            Box::new(Forward::new(Channel::Local(sink.actor_ref().clone())));

        // Create the window_assigner

        let builder_code = String::from("|| appender[u32]");
        let udf_code = String::from("|x: {u64, u32}, y: appender[u32]| merge(y, x.$1)");
        let udf_result = String::from("|y: appender[u32]| len(result(y))");
        let window_assigner = EventTimeWindowAssigner::new(
            partitioner,
            builder_code,
            udf_code,
            udf_result,
            length,
            slide,
            0,
        );

        // Register and start components
        let (assigner, _) = system.create_and_register(move || window_assigner);
        let assigner_ref = assigner.actor_ref();
        system.start(&sink);
        system.start(&assigner);

        wait(1);
        // Send messages
        let moment = now();
        assigner_ref.tell(timestamped_event(moment), &assigner_ref);
        assigner_ref.tell(timestamped_event(moment), &assigner_ref);
        assigner_ref.tell(Box::new(watermark(moment + 10)), &assigner_ref);
        wait(1);
        assigner_ref.tell(timestamped_event(moment), &assigner_ref);
        wait(1);
        // Inspect and assert
        let mut sink_inspect = sink.definition().lock().unwrap();
        let result = &sink_inspect.result[0].take().unwrap();
        assert_eq!(result, &2);
    }
}<|MERGE_RESOLUTION|>--- conflicted
+++ resolved
@@ -1,9 +1,5 @@
-<<<<<<< HEAD
 use crate::data::{ArconElement, ArconEvent, ArconType, Watermark};
 use crate::messages::protobuf::messages::StreamTaskMessage;
-=======
-use crate::data::{ArconElement, ArconType};
->>>>>>> 21f5a3ae
 use crate::messages::protobuf::*;
 use crate::streaming::partitioner::Partitioner;
 use crate::streaming::window::builder::{WindowBuilder, WindowFn, WindowModules};
@@ -22,7 +18,7 @@
         * Events need to implement Hash, use "KeyBy" macro when setting up the pipeline
 */
 
-/// Window Assigner that manages and triggers `WindowComponent`s
+/// Window Assigner that manages and triggers `WindowBuilders`s
 ///
 /// IN: Input event
 /// FUNC: ´WindowBuilder`s internal builder type
@@ -34,11 +30,7 @@
     IN: 'static + ArconType + Hash,
     FUNC: 'static + Clone,
     OUT: 'static + ArconType,
-<<<<<<< HEAD
     P: Port<Request = ArconEvent<OUT>> + 'static + Clone,
-=======
-    P: Port<Request = ArconElement<OUT>> + 'static + Clone,
->>>>>>> 21f5a3ae
 {
     ctx: ComponentContext<Self>,
     partitioner: Box<Partitioner<OUT, P, Self>>,
@@ -57,11 +49,7 @@
     IN: 'static + ArconType + Hash,
     FUNC: 'static + Clone,
     OUT: 'static + ArconType,
-<<<<<<< HEAD
     P: Port<Request = ArconEvent<OUT>> + 'static + Clone,
-=======
-    P: Port<Request = ArconElement<OUT>> + 'static + Clone,
->>>>>>> 21f5a3ae
 {
     pub fn new(
         partitioner: Box<Partitioner<OUT, P, Self>>,
@@ -103,7 +91,6 @@
             window_modules,
             timer: Box::new(EventTimer::new()),
             hasher: BuildHasherDefault::<DefaultHasher>::default(),
-<<<<<<< HEAD
         }
     }
 
@@ -115,8 +102,6 @@
             ArconEvent::Watermark(w) => {
                 self.handle_watermark(w);
             }
-=======
->>>>>>> 21f5a3ae
         }
     }
     // Creates the window trigger for a key and "window index"
@@ -146,11 +131,7 @@
                                     debug!(self_c.ctx.log(), "Window {} result materialized!", ts);
                                     if let Err(_err) = self_c
                                         .partitioner
-<<<<<<< HEAD
                                         .output(ArconEvent::Element(ArconElement::new(e)), self_ptr) {
-=======
-                                        .output(ArconElement::new(e), self_ptr, Some(ts)) {
->>>>>>> 21f5a3ae
                                             error!(
                                                 self_c.ctx.log(),
                                                 "Failed to send window result"
@@ -240,7 +221,6 @@
                     // Create the window trigger
                     self.new_window_trigger(key, i);
                 }
-<<<<<<< HEAD
             }
         }
         self.window_maps.insert(key, w_map);
@@ -275,31 +255,6 @@
                 "Unable to forward Watermark, error: {}", err
             );
         }
-=======
-            }
-        }
-        self.window_maps.insert(key, w_map);
-    }
-    fn handle_watermark(&mut self, w: &Watermark) -> () {
-        //debug!(self.ctx.log(), "handling watermark with timestamp: {}", w);
-        let ts = w.get_timestamp();
-
-        // timer returns a set of executable actions
-        let actions = self.timer.advance_to(ts);
-        for a in actions {
-            match a {
-                ExecuteAction::Once(id, action) => {
-                    action(self, id);
-                }
-                ExecuteAction::Periodic(id, action) => {
-                    action(self, id);
-                }
-                ExecuteAction::None => {}
-            }
-        }
-        // TODO: fwd watermark
-        // self.partitioner.output(w, self as *const Self, Some(ts));
->>>>>>> 21f5a3ae
     }
 }
 
@@ -308,17 +263,10 @@
     IN: 'static + ArconType + Hash,
     FUNC: 'static + Clone,
     OUT: 'static + ArconType,
-<<<<<<< HEAD
     P: Port<Request = ArconEvent<OUT>> + 'static + Clone,
 {
     fn handle(&mut self, _event: P::Indication) -> () {
         // Up-stream messages, do nothing
-=======
-    P: Port<Request = ArconElement<OUT>> + 'static + Clone,
-{
-    fn handle(&mut self, _event: P::Indication) -> () {
-        // ignore
->>>>>>> 21f5a3ae
     }
 }
 
@@ -327,11 +275,7 @@
     IN: 'static + ArconType + Hash,
     FUNC: 'static + Clone,
     OUT: 'static + ArconType,
-<<<<<<< HEAD
     P: Port<Request = ArconEvent<OUT>> + 'static + Clone,
-=======
-    P: Port<Request = ArconElement<OUT>> + 'static + Clone,
->>>>>>> 21f5a3ae
 {
     fn handle(&mut self, event: ControlEvent) -> () {
         if let ControlEvent::Start = event {}
@@ -343,26 +287,15 @@
     IN: 'static + ArconType + Hash,
     FUNC: 'static + Clone,
     OUT: 'static + ArconType,
-<<<<<<< HEAD
     P: Port<Request = ArconEvent<OUT>> + 'static + Clone,
 {
     fn receive_local(&mut self, _sender: ActorRef, msg: &Any) {
         if let Some(event) = msg.downcast_ref::<ArconEvent<IN>>() {
             let _ = self.handle_event(*event);
-=======
-    P: Port<Request = ArconElement<OUT>> + 'static + Clone,
-{
-    fn receive_local(&mut self, _sender: ActorRef, msg: &Any) {
-        if let Some(e) = msg.downcast_ref::<ArconElement<IN>>() {
-            self.handle_element(*e);
-        } else if let Some(w) = msg.downcast_ref::<Watermark>() {
-            self.handle_watermark(w);
->>>>>>> 21f5a3ae
         } else {
             error!(self.ctx.log(), "Unrecognized message from {:?}", _sender);
         }
     }
-<<<<<<< HEAD
     fn receive_message(&mut self, sender: ActorPath, ser_id: u64, buf: &mut Buf) {
         // This remote message receiver is untested
         if ser_id == serialisation_ids::PBUF {
@@ -372,27 +305,6 @@
                     self.handle_event(event);
                 } else {
                     error!(self.ctx.log(), "Failed to convert remote message to local");
-=======
-    fn receive_message(&mut self, _sender: ActorPath, _ser_id: u64, _buf: &mut Buf) {
-        // This remote message receiver is untested and probably doesn't work
-        /*
-        if ser_id == serialisation_ids::PBUF {
-            let r: Result<StreamTaskMessage, SerError> = ProtoSer::deserialise(buf);
-            if let Ok(msg) = r {
-                let payload = msg.payload.unwrap();
-                match payload {
-                    element(e) => {
-                        // todo: convert from protobuff to ArconElement
-                        //self.handle_element(e);
-                    }
-                    keyed_element(_) => {}
-                    watermark(w) => {
-                        self.handle_watermark(&w);
-                    }
-                    checkpoint(_) => {
-                        // TODO: Persistant State
-                    }
->>>>>>> 21f5a3ae
                 }
             } else {
                 error!(self.ctx.log(), "Failed to deserialise StreamTaskMessage",);
@@ -400,7 +312,6 @@
         } else {
             error!(self.ctx.log(), "Got unexpected message from {}", sender);
         }
-        */
     }
 }
 
@@ -408,18 +319,11 @@
 mod tests {
     use super::*;
     use crate::streaming::partitioner::forward::*;
-    use crate::streaming::partitioner::*;
     use crate::streaming::{Channel, ChannelPort};
     use kompact::default_components::DeadletterBox;
-<<<<<<< HEAD
-=======
-    use std::cell::UnsafeCell;
-    use std::rc::Rc;
->>>>>>> 21f5a3ae
     use std::time::UNIX_EPOCH;
     use std::{thread, time};
     use weld::data::Appender;
-    use weld::data::WeldVec;
 
     // Stub for window-results
     mod sink {
@@ -473,7 +377,7 @@
             }
         }
         impl Require<ChannelPort<WindowOutput>> for Sink {
-            fn handle(&mut self, event: ()) -> () {
+            fn handle(&mut self, _event: ()) -> () {
                 // ignore
             }
         }
@@ -502,11 +406,7 @@
         pub type Assigner =
             EventTimeWindowAssigner<Item, Appender<u32>, WindowOutput, ChannelPort<WindowOutput>>;
 
-<<<<<<< HEAD
         let partitioner: Box<Forward<WindowOutput, ChannelPort<WindowOutput>, Assigner>> =
-=======
-        let mut partitioner: Box<Forward<WindowOutput, ChannelPort<WindowOutput>, Assigner>> =
->>>>>>> 21f5a3ae
             Box::new(Forward::new(Channel::Local(sink_ref.clone())));
 
         // Create the window_assigner
@@ -541,13 +441,8 @@
     fn watermark(time: u64) -> ArconEvent<Item> {
         ArconEvent::Watermark(Watermark::new(time))
     }
-<<<<<<< HEAD
     fn timestamped_event(ts: u64) -> Box<ArconEvent<Item>> {
         return Box::new(ArconEvent::Element(ArconElement {
-=======
-    fn timestamped_event(ts: u64) -> Box<ArconElement<Item>> {
-        return Box::new(ArconElement {
->>>>>>> 21f5a3ae
             data: Item { id: 1, price: 1 },
             timestamp: Some(ts),
         }));
@@ -557,18 +452,6 @@
             data: Item { id, price: 1 },
             timestamp: Some(ts),
         }));
-    }
-    #[key_by(id)]
-    #[arcon]
-    pub struct Item {
-        id: u64,
-        price: u32,
-    }
-    fn timestamped_keyed_event(ts: u64, id: u64) -> Box<ArconElement<Item>> {
-        return Box::new(ArconElement {
-            data: Item { id, price: 1 },
-            timestamp: Some(ts),
-        });
     }
     #[key_by(id)]
     #[arcon]
@@ -602,11 +485,7 @@
         let r3 = &sink_inspect.result[1].take().unwrap();
         assert_eq!(r3, &3); // 2nd window receieved, key 2, has 3 elements
         let r4 = &sink_inspect.result[2].take().unwrap();
-<<<<<<< HEAD
         assert_eq!(r4, &1); // 3rd window receieved, for key 3, has 1 elements
-=======
-        assert_eq!(r2, &2); // 3rd window receieved, for key 3, has 1 elements
->>>>>>> 21f5a3ae
     }
 
     #[test]
@@ -664,7 +543,6 @@
 
         // Should only materialize first window
         assigner_ref.tell(Box::new(watermark(moment + 19999)), &assigner_ref);
-<<<<<<< HEAD
         wait(1);
         let mut sink_inspect = sink.definition().lock().unwrap();
         let r0 = &sink_inspect.result[0].take().unwrap();
@@ -676,19 +554,6 @@
         // Use long windows to check for timer not going out of alignment
         let (assigner_ref, sink) = window_assigner_test_setup(10000, 10000, 0);
         wait(1);
-=======
-        wait(1);
-        let mut sink_inspect = sink.definition().lock().unwrap();
-        let r0 = &sink_inspect.result[0].take().unwrap();
-        assert_eq!(r0, &1);
-        assert_eq!(&sink_inspect.result.len(), &(1 as usize));
-    }
-    #[test]
-    fn window_very_long_windows_2() {
-        // Use long windows to check for timer not going out of alignment
-        let (assigner_ref, sink) = window_assigner_test_setup(10000, 10000, 0);
-        wait(1);
->>>>>>> 21f5a3ae
         let moment = now();
 
         // Spawns first window
@@ -738,11 +603,7 @@
         assigner_ref.tell(Box::new(watermark(now() + 1)), &assigner_ref);
         assigner_ref.tell(Box::new(watermark(now() + 7)), &assigner_ref);
         wait(1);
-<<<<<<< HEAD
         let sink_inspect = sink.definition().lock().unwrap();
-=======
-        let mut sink_inspect = sink.definition().lock().unwrap();
->>>>>>> 21f5a3ae
         // The number of windows is hard to assert with dynamic window starts
         //assert_eq!(&sink_inspect.result.len(), &(1 as usize));
         // We should've receieved at least one window which is empty
@@ -765,21 +626,11 @@
         // Create a sink and create port channel
         let (sink, _) = system.create_and_register(move || sink::Sink::new());
         let target_port = sink.on_definition(|c| c.sink_port.share());
-<<<<<<< HEAD
-=======
-        use crate::streaming::window::assigner::tests::sink::Sink;
->>>>>>> 21f5a3ae
 
         pub type Assigner =
             EventTimeWindowAssigner<Item, Appender<u32>, WindowOutput, ChannelPort<WindowOutput>>;
         let mut req_port: RequiredPort<ChannelPort<WindowOutput>, Assigner> = RequiredPort::new();
         let _ = req_port.connect(target_port);
-<<<<<<< HEAD
-=======
-        let ref_port = crate::streaming::RequirePortRef(Rc::new(UnsafeCell::new(req_port)));
-        let comp_channel: Channel<WindowOutput, ChannelPort<WindowOutput>, Assigner> =
-            Channel::Port(ref_port);
->>>>>>> 21f5a3ae
 
         let partitioner: Box<Forward<WindowOutput, ChannelPort<WindowOutput>, Assigner>> =
             Box::new(Forward::new(Channel::Local(sink.actor_ref().clone())));
